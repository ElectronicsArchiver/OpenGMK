--- conflicted
+++ resolved
@@ -176,13 +176,8 @@
                 let mut buf = Vec::with_capacity(lhs.as_ref().len() + rhs.as_ref().len());
                 buf.extend_from_slice(lhs.as_ref());
                 buf.extend_from_slice(rhs.as_ref());
-<<<<<<< HEAD
-                gml::String::from(buf)
-            })),
-=======
                 Ok(buf.into())
             },
->>>>>>> c773705a
             (x, y) => invalid_op!(Add, x, y),
         }
     }
@@ -477,13 +472,8 @@
     }
 }
 
-<<<<<<< HEAD
 impl From<Value> for gml::String {
     // For lazy-converting a value into a gml::String.
-=======
-impl From<Value> for RCStr {
-    // For lazy-converting a value into a RCStr.
->>>>>>> c773705a
     fn from(value: Value) -> Self {
         match value {
             Value::Real(_) => String::new().into(),
