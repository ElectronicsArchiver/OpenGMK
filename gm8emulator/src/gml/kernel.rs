// This file was auto-generated based on a function table dump

#![allow(unused_macros)]

use crate::{
    action, asset,
    game::{
<<<<<<< HEAD
        draw, external, particle, replay, string::RCStr, surface::Surface, transition::UserTransition, view::View,
        Game, GetAsset, PlayType, SceneChange,
=======
        draw, external, particle, replay, string::RCStr, surface::Surface, view::View, Game, GetAsset, PlayType,
        SceneChange, Version,
>>>>>>> e921d550
    },
    gml::{
        self,
        compiler::mappings,
        datetime::{self, DateTime},
        ds, file, Context, Value,
    },
    instance::{DummyFieldHolder, Field, Instance, InstanceState},
    math::Real,
    tile::Tile,
};
use gmio::{
    render::{BlendType, Renderer, RendererOptions},
    window,
};
use image::RgbaImage;
use shared::{input::MouseButton, types::Colour};
use std::{io::Read, process::Command};

macro_rules! _arg_into {
    (any, $v: expr) => {{ Ok($v.clone()) }};
    (int, $v: expr) => {{ Ok(<Value as Into<i32>>::into($v.clone())) }};
    (real, $v: expr) => {{ Ok(<Value as Into<Real>>::into($v.clone())) }};
    (string, $v: expr) => {{ Ok(String::from_utf8_lossy(<&Value as Into<&[u8]>>::into($v))) }};
    (bytes, $v: expr) => {{ Ok(<Value as Into<RCStr>>::into($v.clone())) }};
}

macro_rules! _count_rep {
    () => { 0usize };
    ($x: ident $($ys: ident)*) => { 1usize + _count_rep!($($ys)*) };
}

include!(concat!(env!("OUT_DIR"), "/_apply_args.macro.rs"));

/// Helper macro to validate input arguments from a GML function.
macro_rules! expect_args {
    ($args: expr, [$($x: ident),*]) => {{
        (|| -> gml::Result<_> {
            let argc = _count_rep!($($x)*);
            if $args.len() != argc {
                Err(gml::runtime::Error::WrongArgumentCount(argc, $args.len()))
            } else {
                _apply_args!($args, $($x)*)
            }
        })()
    }};
    ($args: expr, [$($x: ident,)*]) => { expect_args!($args, $($x),*) };
}

impl Game {
    pub fn display_get_width(&mut self, _context: &mut Context, _args: &[Value]) -> gml::Result<Value> {
        // Expected arg count: 0
        unimplemented!("Called unimplemented kernel function display_get_width")
    }

    pub fn display_get_height(&mut self, _context: &mut Context, _args: &[Value]) -> gml::Result<Value> {
        // Expected arg count: 0
        unimplemented!("Called unimplemented kernel function display_get_height")
    }

    pub fn display_get_colordepth(&mut self, _context: &mut Context, _args: &[Value]) -> gml::Result<Value> {
        // Expected arg count: 0
        unimplemented!("Called unimplemented kernel function display_get_colordepth")
    }

    pub fn display_get_frequency(&mut self, _context: &mut Context, _args: &[Value]) -> gml::Result<Value> {
        // Expected arg count: 0
        unimplemented!("Called unimplemented kernel function display_get_frequency")
    }

    pub fn display_set_size(&mut self, _context: &mut Context, _args: &[Value]) -> gml::Result<Value> {
        // Expected arg count: 2
        unimplemented!("Called unimplemented kernel function display_set_size")
    }

    pub fn display_set_colordepth(&mut self, _context: &mut Context, _args: &[Value]) -> gml::Result<Value> {
        // Expected arg count: 1
        unimplemented!("Called unimplemented kernel function display_set_colordepth")
    }

    pub fn display_set_frequency(&mut self, _context: &mut Context, _args: &[Value]) -> gml::Result<Value> {
        // Expected arg count: 1
        unimplemented!("Called unimplemented kernel function display_set_frequency")
    }

    pub fn display_set_all(&mut self, _context: &mut Context, _args: &[Value]) -> gml::Result<Value> {
        // Expected arg count: 4
        unimplemented!("Called unimplemented kernel function display_set_all")
    }

    pub fn display_test_all(&mut self, _context: &mut Context, _args: &[Value]) -> gml::Result<Value> {
        // Expected arg count: 4
        unimplemented!("Called unimplemented kernel function display_test_all")
    }

    pub fn display_reset(&mut self, _context: &mut Context, _args: &[Value]) -> gml::Result<Value> {
        unimplemented!("Called unimplemented kernel function display_reset")
    }

    pub fn display_mouse_get_x(&mut self, _context: &mut Context, _args: &[Value]) -> gml::Result<Value> {
        // Expected arg count: 0
        unimplemented!("Called unimplemented kernel function display_mouse_get_x")
    }

    pub fn display_mouse_get_y(&mut self, _context: &mut Context, _args: &[Value]) -> gml::Result<Value> {
        // Expected arg count: 0
        unimplemented!("Called unimplemented kernel function display_mouse_get_y")
    }

    pub fn display_mouse_set(&mut self, _context: &mut Context, _args: &[Value]) -> gml::Result<Value> {
        // Expected arg count: 2
        unimplemented!("Called unimplemented kernel function display_mouse_set")
    }

    pub fn window_set_visible(&mut self, _context: &mut Context, args: &[Value]) -> gml::Result<Value> {
        let visible = expect_args!(args, [any])?;
        self.window.set_visible(visible.is_truthy());
        Ok(Default::default())
    }

    pub fn window_get_visible(&mut self, _context: &mut Context, args: &[Value]) -> gml::Result<Value> {
        expect_args!(args, [])?;
        Ok(self.window.get_visible().into())
    }

    pub fn window_set_fullscreen(&mut self, _context: &mut Context, _args: &[Value]) -> gml::Result<Value> {
        // Expected arg count: 1
        unimplemented!("Called unimplemented kernel function window_set_fullscreen")
    }

    pub fn window_get_fullscreen(&mut self, _context: &mut Context, _args: &[Value]) -> gml::Result<Value> {
        // Expected arg count: 0
        unimplemented!("Called unimplemented kernel function window_get_fullscreen")
    }

    pub fn window_set_showborder(&mut self, _context: &mut Context, _args: &[Value]) -> gml::Result<Value> {
        // Expected arg count: 1
        unimplemented!("Called unimplemented kernel function window_set_showborder")
    }

    pub fn window_get_showborder(&mut self, _context: &mut Context, _args: &[Value]) -> gml::Result<Value> {
        // Expected arg count: 0
        unimplemented!("Called unimplemented kernel function window_get_showborder")
    }

    pub fn window_set_showicons(&mut self, _context: &mut Context, _args: &[Value]) -> gml::Result<Value> {
        // Expected arg count: 1
        unimplemented!("Called unimplemented kernel function window_set_showicons")
    }

    pub fn window_get_showicons(&mut self, _context: &mut Context, _args: &[Value]) -> gml::Result<Value> {
        // Expected arg count: 0
        unimplemented!("Called unimplemented kernel function window_get_showicons")
    }

    pub fn window_set_stayontop(&mut self, _context: &mut Context, _args: &[Value]) -> gml::Result<Value> {
        // Expected arg count: 1
        unimplemented!("Called unimplemented kernel function window_set_stayontop")
    }

    pub fn window_get_stayontop(&mut self, _context: &mut Context, _args: &[Value]) -> gml::Result<Value> {
        // Expected arg count: 0
        unimplemented!("Called unimplemented kernel function window_get_stayontop")
    }

    pub fn window_set_sizeable(&mut self, _context: &mut Context, _args: &[Value]) -> gml::Result<Value> {
        // Expected arg count: 1
        unimplemented!("Called unimplemented kernel function window_set_sizeable")
    }

    pub fn window_get_sizeable(&mut self, _context: &mut Context, _args: &[Value]) -> gml::Result<Value> {
        // Expected arg count: 0
        unimplemented!("Called unimplemented kernel function window_get_sizeable")
    }

    pub fn window_set_caption(&mut self, _context: &mut Context, args: &[Value]) -> gml::Result<Value> {
        let caption = expect_args!(args, [string])?;
        self.window.set_title(caption.as_ref());
        Ok(Default::default())
    }

    pub fn window_get_caption(&mut self, _context: &mut Context, args: &[Value]) -> gml::Result<Value> {
        expect_args!(args, [])?;
        Ok(self.window.get_title().to_owned().into())
    }

    pub fn window_set_cursor(&mut self, _context: &mut Context, _args: &[Value]) -> gml::Result<Value> {
        // Expected arg count: 1
        unimplemented!("Called unimplemented kernel function window_set_cursor")
    }

    pub fn window_get_cursor(&mut self, _context: &mut Context, _args: &[Value]) -> gml::Result<Value> {
        // Expected arg count: 0
        unimplemented!("Called unimplemented kernel function window_get_cursor")
    }

    pub fn window_set_color(&mut self, _context: &mut Context, _args: &[Value]) -> gml::Result<Value> {
        // Expected arg count: 1
        unimplemented!("Called unimplemented kernel function window_set_color")
    }

    pub fn window_get_color(&mut self, _context: &mut Context, _args: &[Value]) -> gml::Result<Value> {
        // Expected arg count: 0
        unimplemented!("Called unimplemented kernel function window_get_color")
    }

    pub fn window_set_position(&mut self, _context: &mut Context, _args: &[Value]) -> gml::Result<Value> {
        // Expected arg count: 2
        unimplemented!("Called unimplemented kernel function window_set_position")
    }

    pub fn window_set_size(&mut self, _context: &mut Context, args: &[Value]) -> gml::Result<Value> {
        let (width, height) = expect_args!(args, [int, int])?;
        self.window.resize(width as _, height as _);
        Ok(Default::default())
    }

    pub fn window_set_rectangle(&mut self, _context: &mut Context, _args: &[Value]) -> gml::Result<Value> {
        // Expected arg count: 4
        unimplemented!("Called unimplemented kernel function window_set_rectangle")
    }

    pub fn window_center(&mut self, _context: &mut Context, _args: &[Value]) -> gml::Result<Value> {
        // Expected arg count: 0
        unimplemented!("Called unimplemented kernel function window_center")
    }

    pub fn window_default(&mut self, _context: &mut Context, _args: &[Value]) -> gml::Result<Value> {
        // Expected arg count: 0
        unimplemented!("Called unimplemented kernel function window_default")
    }

    pub fn window_get_x(&mut self, _context: &mut Context, _args: &[Value]) -> gml::Result<Value> {
        Ok(self.window.get_pos().0.into())
    }

    pub fn window_get_y(&mut self, _context: &mut Context, _args: &[Value]) -> gml::Result<Value> {
        Ok(self.window.get_pos().1.into())
    }

    pub fn window_get_width(&mut self, _context: &mut Context, _args: &[Value]) -> gml::Result<Value> {
        Ok(self.window.get_inner_size().0.into())
    }

    pub fn window_get_height(&mut self, _context: &mut Context, _args: &[Value]) -> gml::Result<Value> {
        Ok(self.window.get_inner_size().1.into())
    }

    pub fn window_set_region_size(&mut self, _context: &mut Context, _args: &[Value]) -> gml::Result<Value> {
        // Expected arg count: 3
        unimplemented!("Called unimplemented kernel function window_set_region_size")
    }

    pub fn window_get_region_width(&mut self, _context: &mut Context, _args: &[Value]) -> gml::Result<Value> {
        // Expected arg count: 0
        unimplemented!("Called unimplemented kernel function window_get_region_width")
    }

    pub fn window_get_region_height(&mut self, _context: &mut Context, _args: &[Value]) -> gml::Result<Value> {
        // Expected arg count: 0
        unimplemented!("Called unimplemented kernel function window_get_region_height")
    }

    pub fn window_set_region_scale(&mut self, _context: &mut Context, _args: &[Value]) -> gml::Result<Value> {
        // Expected arg count: 2
        unimplemented!("Called unimplemented kernel function window_set_region_scale")
    }

    pub fn window_get_region_scale(&mut self, _context: &mut Context, _args: &[Value]) -> gml::Result<Value> {
        // Expected arg count: 0
        unimplemented!("Called unimplemented kernel function window_get_region_scale")
    }

    pub fn window_mouse_get_x(&mut self, _context: &mut Context, _args: &[Value]) -> gml::Result<Value> {
        Ok(self.input_manager.mouse_get_location().0.into())
    }

    pub fn window_mouse_get_y(&mut self, _context: &mut Context, _args: &[Value]) -> gml::Result<Value> {
        Ok(self.input_manager.mouse_get_location().1.into())
    }

    pub fn window_mouse_set(&mut self, _context: &mut Context, _args: &[Value]) -> gml::Result<Value> {
        // Expected arg count: 2
        unimplemented!("Called unimplemented kernel function window_mouse_set")
    }

    pub fn window_view_mouse_get_x(&mut self, _context: &mut Context, _args: &[Value]) -> gml::Result<Value> {
        // Expected arg count: 1
        unimplemented!("Called unimplemented kernel function window_view_mouse_get_x")
    }

    pub fn window_view_mouse_get_y(&mut self, _context: &mut Context, _args: &[Value]) -> gml::Result<Value> {
        // Expected arg count: 1
        unimplemented!("Called unimplemented kernel function window_view_mouse_get_y")
    }

    pub fn window_view_mouse_set(&mut self, _context: &mut Context, _args: &[Value]) -> gml::Result<Value> {
        // Expected arg count: 3
        unimplemented!("Called unimplemented kernel function window_view_mouse_set")
    }

    pub fn window_views_mouse_get_x(&mut self, _context: &mut Context, _args: &[Value]) -> gml::Result<Value> {
        // Expected arg count: 0
        unimplemented!("Called unimplemented kernel function window_views_mouse_get_x")
    }

    pub fn window_views_mouse_get_y(&mut self, _context: &mut Context, _args: &[Value]) -> gml::Result<Value> {
        // Expected arg count: 0
        unimplemented!("Called unimplemented kernel function window_views_mouse_get_y")
    }

    pub fn window_views_mouse_set(&mut self, _context: &mut Context, _args: &[Value]) -> gml::Result<Value> {
        // Expected arg count: 2
        unimplemented!("Called unimplemented kernel function window_views_mouse_set")
    }

    pub fn set_synchronization(&mut self, _context: &mut Context, args: &[Value]) -> gml::Result<Value> {
        let synchro = expect_args!(args, [any])?;
        self.renderer.set_vsync(synchro.is_truthy());
        Ok(Default::default())
    }

    pub fn set_automatic_draw(&mut self, _context: &mut Context, args: &[Value]) -> gml::Result<Value> {
        let auto_draw = expect_args!(args, [any])?;
        self.auto_draw = auto_draw.is_truthy();
        Ok(Default::default())
    }

    pub fn screen_redraw(&mut self, _context: &mut Context, _args: &[Value]) -> gml::Result<Value> {
        self.draw()?;
        Ok(Default::default())
    }

    pub fn screen_refresh(&mut self, _context: &mut Context, _args: &[Value]) -> gml::Result<Value> {
        let (width, height) = self.window.get_inner_size();
        self.renderer.present(width, height, self.scaling);
        Ok(Default::default())
    }

    pub fn screen_wait_vsync(&mut self, _context: &mut Context, _args: &[Value]) -> gml::Result<Value> {
        self.renderer.wait_vsync();
        Ok(Default::default())
    }

    pub fn screen_save(&mut self, _context: &mut Context, args: &[Value]) -> gml::Result<Value> {
        let fname = expect_args!(args, [string])?;
        self.renderer.flush_queue();
        let (width, height) = (self.unscaled_width, self.unscaled_height);
        let rgba = self.renderer.get_pixels(0, 0, width as _, height as _);
        match file::save_image(fname.as_ref(), width, height, rgba) {
            Ok(()) => Ok(Default::default()),
            Err(e) => Err(gml::Error::FunctionError("screen_save".into(), e.into())),
        }
    }

    pub fn screen_save_part(&mut self, _context: &mut Context, args: &[Value]) -> gml::Result<Value> {
        let (fname, x, y, w, h) = expect_args!(args, [string, int, int, int, int])?;
        let x = x.max(0);
        let y = y.max(0);
        let w = w.min(self.unscaled_width as i32 - x);
        let h = h.min(self.unscaled_height as i32 - y);
        self.renderer.flush_queue();
        let rgba = self.renderer.get_pixels(x, y, w, h);
        match file::save_image(fname.as_ref(), w as _, h as _, rgba) {
            Ok(()) => Ok(Default::default()),
            Err(e) => Err(gml::Error::FunctionError("screen_save_part".into(), e.into())),
        }
    }

    pub fn draw_getpixel(&mut self, _context: &mut Context, args: &[Value]) -> gml::Result<Value> {
        let (x, y) = expect_args!(args, [int, int])?;
        self.renderer.flush_queue();
        let data = self.renderer.get_pixels(x, y, 1, 1);
        Ok(u32::from_le_bytes([data[0], data[1], data[2], 0]).into())
    }

    pub fn draw_set_color(&mut self, _context: &mut Context, args: &[Value]) -> gml::Result<Value> {
        let col = expect_args!(args, [int])?;
        self.draw_colour = (col as u32).into();
        Ok(Default::default())
    }

    pub fn draw_set_alpha(&mut self, _context: &mut Context, args: &[Value]) -> gml::Result<Value> {
        self.draw_alpha = expect_args!(args, [real])?;
        Ok(Default::default())
    }

    pub fn draw_get_color(&mut self, _context: &mut Context, args: &[Value]) -> gml::Result<Value> {
        expect_args!(args, [])?;
        Ok(u32::from(self.draw_colour).into())
    }

    pub fn draw_get_alpha(&mut self, _context: &mut Context, args: &[Value]) -> gml::Result<Value> {
        expect_args!(args, [])?;
        Ok(self.draw_alpha.into())
    }

    pub fn make_color(&mut self, _context: &mut Context, args: &[Value]) -> gml::Result<Value> {
        expect_args!(args, [int, int, int]).map(|(r, g, b)| r + (g * 256) + (b * 256 * 256)).map(Value::from)
    }

    pub fn make_color_rgb(&mut self, _context: &mut Context, args: &[Value]) -> gml::Result<Value> {
        expect_args!(args, [int, int, int]).map(|(r, g, b)| r + (g * 256) + (b * 256 * 256)).map(Value::from)
    }

    pub fn make_color_hsv(&mut self, _context: &mut Context, args: &[Value]) -> gml::Result<Value> {
        let (h, s, v) = expect_args!(args, [real, real, real])?;
        let h = h * Real::from(360.0) / Real::from(255.0);
        let s = s / Real::from(255.0);
        let v = v / Real::from(255.0);
        let chroma = v * s;
        let hprime = (h / Real::from(60.0)) % Real::from(6.0);
        let x = chroma * (Real::from(1.0) - ((hprime % Real::from(2.0)) - Real::from(1.0)).abs());
        let m = v - chroma;

        let (r, g, b) = match hprime.floor().into_inner() as i32 {
            0 => (chroma, x, Real::from(0.0)),
            1 => (x, chroma, Real::from(0.0)),
            2 => (Real::from(0.0), chroma, x),
            3 => (Real::from(0.0), x, chroma),
            4 => (x, Real::from(0.0), chroma),
            5 => (chroma, Real::from(0.0), x),
            _ => (Real::from(0.0), Real::from(0.0), Real::from(0.0)),
        };

        let out_r = ((r + m) * Real::from(255.0)).round();
        let out_g = ((g + m) * Real::from(255.0)).round();
        let out_b = ((b + m) * Real::from(255.0)).round();
        Ok((out_r | (out_g << 8) | (out_b << 16)).into())
    }

    pub fn color_get_red(&mut self, _context: &mut Context, args: &[Value]) -> gml::Result<Value> {
        expect_args!(args, [int]).map(|c| c % 256).map(Value::from)
    }

    pub fn color_get_green(&mut self, _context: &mut Context, args: &[Value]) -> gml::Result<Value> {
        expect_args!(args, [int]).map(|c| (c / 256) % 256).map(Value::from)
    }

    pub fn color_get_blue(&mut self, _context: &mut Context, args: &[Value]) -> gml::Result<Value> {
        expect_args!(args, [int]).map(|c| (c / 256 / 256) % 256).map(Value::from)
    }

    pub fn color_get_hue(&mut self, _context: &mut Context, _args: &[Value]) -> gml::Result<Value> {
        // Expected arg count: 1
        unimplemented!("Called unimplemented kernel function color_get_hue")
    }

    pub fn color_get_saturation(&mut self, _context: &mut Context, _args: &[Value]) -> gml::Result<Value> {
        // Expected arg count: 1
        unimplemented!("Called unimplemented kernel function color_get_saturation")
    }

    pub fn color_get_value(&mut self, _context: &mut Context, _args: &[Value]) -> gml::Result<Value> {
        // Expected arg count: 1
        unimplemented!("Called unimplemented kernel function color_get_value")
    }

    pub fn merge_color(&mut self, _context: &mut Context, args: &[Value]) -> gml::Result<Value> {
        let (c1, c2, amount) = expect_args!(args, [int, int, real])?;
        let r = Real::from(c1 & 255) * (Real::from(1) - amount) + Real::from(c2 & 255) * amount;
        let g = Real::from((c1 >> 8) & 255) * (Real::from(1) - amount) + Real::from((c2 >> 8) & 255) * amount;
        let b = Real::from((c1 >> 16) & 255) * (Real::from(1) - amount) + Real::from((c2 >> 16) & 255) * amount;
        Ok(Value::from((r.round() & 255) + ((g.round() & 255) << 8) + ((b.round() & 255) << 16)))
    }

    pub fn draw_set_blend_mode(&mut self, _context: &mut Context, args: &[Value]) -> gml::Result<Value> {
        let mode = expect_args!(args, [int])?;
        let (src, dest) = match mode {
            1 => (BlendType::SrcAlpha, BlendType::One),          // bm_add
            2 => (BlendType::SrcAlpha, BlendType::InvSrcColour), // bm_subtract
            3 => (BlendType::Zero, BlendType::InvSrcColour),     // bm_max
            _ => (BlendType::SrcAlpha, BlendType::InvSrcAlpha),  // bm_normal
        };
        self.renderer.set_blend_mode(src, dest);
        Ok(Default::default())
    }

    pub fn draw_set_blend_mode_ext(&mut self, _context: &mut Context, args: &[Value]) -> gml::Result<Value> {
        let (src, dest) = expect_args!(args, [int, int])?;
        let int_to_blend_type = |i| match i {
            2 => BlendType::One,
            3 => BlendType::SrcColour,
            4 => BlendType::InvSrcColour,
            5 => BlendType::SrcAlpha,
            6 => BlendType::InvSrcAlpha,
            7 => BlendType::DestAlpha,
            8 => BlendType::InvDestAlpha,
            9 => BlendType::DestColour,
            10 => BlendType::InvDestColour,
            11 => BlendType::SrcAlphaSaturate,
            _ => BlendType::Zero,
        };
        let src = int_to_blend_type(src);
        let dest = int_to_blend_type(dest);
        self.renderer.set_blend_mode(src, dest);
        Ok(Default::default())
    }

    pub fn draw_clear(&mut self, _context: &mut Context, args: &[Value]) -> gml::Result<Value> {
        let col = expect_args!(args, [int])?;
        self.renderer.clear_view((col as u32).into(), 1.0);
        Ok(Default::default())
    }

    pub fn draw_clear_alpha(&mut self, _context: &mut Context, args: &[Value]) -> gml::Result<Value> {
        let (col, alpha) = expect_args!(args, [int, real])?;
        self.renderer.clear_view((col as u32).into(), alpha.into());
        Ok(Default::default())
    }

    pub fn draw_point(&mut self, _context: &mut Context, args: &[Value]) -> gml::Result<Value> {
        let (x, y) = expect_args!(args, [real, real])?;
        self.renderer.draw_point(x.into(), y.into(), u32::from(self.draw_colour) as _, self.draw_alpha.into());
        Ok(Default::default())
    }

    pub fn draw_line(&mut self, _context: &mut Context, args: &[Value]) -> gml::Result<Value> {
        let (x1, y1, x2, y2) = expect_args!(args, [real, real, real, real])?;
        self.renderer.draw_line(
            x1.into(),
            y1.into(),
            x2.into(),
            y2.into(),
            None,
            u32::from(self.draw_colour) as _,
            u32::from(self.draw_colour) as _,
            self.draw_alpha.into(),
        );
        Ok(Default::default())
    }

    pub fn draw_line_width(&mut self, _context: &mut Context, args: &[Value]) -> gml::Result<Value> {
        let (x1, y1, x2, y2, w) = expect_args!(args, [real, real, real, real, real])?;
        self.renderer.draw_line(
            x1.into(),
            y1.into(),
            x2.into(),
            y2.into(),
            Some(w.into()),
            u32::from(self.draw_colour) as _,
            u32::from(self.draw_colour) as _,
            self.draw_alpha.into(),
        );
        Ok(Default::default())
    }

    pub fn draw_rectangle(&mut self, _context: &mut Context, args: &[Value]) -> gml::Result<Value> {
        let (x1, y1, x2, y2, outline) = expect_args!(args, [real, real, real, real, any])?;
        if outline.is_truthy() {
            self.renderer.draw_rectangle_outline(
                x1.into(),
                y1.into(),
                x2.into(),
                y2.into(),
                u32::from(self.draw_colour) as _,
                self.draw_alpha.into(),
            );
        } else {
            self.renderer.draw_rectangle(
                x1.into(),
                y1.into(),
                x2.into(),
                y2.into(),
                u32::from(self.draw_colour) as _,
                self.draw_alpha.into(),
            );
        }
        Ok(Default::default())
    }

    pub fn draw_roundrect(&mut self, _context: &mut Context, args: &[Value]) -> gml::Result<Value> {
        let (x1, y1, x2, y2, outline) = expect_args!(args, [real, real, real, real, any])?;
        self.renderer.draw_roundrect(
            x1.into(),
            y1.into(),
            x2.into(),
            y2.into(),
            u32::from(self.draw_colour) as _,
            u32::from(self.draw_colour) as _,
            self.draw_alpha.into(),
            outline.is_truthy(),
        );
        Ok(Default::default())
    }

    pub fn draw_triangle(&mut self, _context: &mut Context, args: &[Value]) -> gml::Result<Value> {
        let (x1, y1, x2, y2, x3, y3, outline) = expect_args!(args, [real, real, real, real, real, real, any])?;
        self.renderer.draw_triangle(
            x1.into(),
            y1.into(),
            x2.into(),
            y2.into(),
            x3.into(),
            y3.into(),
            u32::from(self.draw_colour) as _,
            u32::from(self.draw_colour) as _,
            u32::from(self.draw_colour) as _,
            self.draw_alpha.into(),
            outline.is_truthy(),
        );
        Ok(Default::default())
    }

    pub fn draw_circle(&mut self, _context: &mut Context, args: &[Value]) -> gml::Result<Value> {
        let (x, y, radius, outline) = expect_args!(args, [real, real, real, any])?;
        self.renderer.draw_ellipse(
            x.into(),
            y.into(),
            radius.into(),
            radius.into(),
            u32::from(self.draw_colour) as _,
            u32::from(self.draw_colour) as _,
            self.draw_alpha.into(),
            outline.is_truthy(),
        );
        Ok(Default::default())
    }

    pub fn draw_ellipse(&mut self, _context: &mut Context, args: &[Value]) -> gml::Result<Value> {
        let (x1, y1, x2, y2, outline) = expect_args!(args, [real, real, real, real, any])?;
        let xcenter = (x1 + x2) / 2.into();
        let ycenter = (y1 + y2) / 2.into();
        let rad_x = (xcenter - x1).abs();
        let rad_y = (ycenter - y1).abs();
        self.renderer.draw_ellipse(
            xcenter.into(),
            ycenter.into(),
            rad_x.into(),
            rad_y.into(),
            u32::from(self.draw_colour) as _,
            u32::from(self.draw_colour) as _,
            self.draw_alpha.into(),
            outline.is_truthy(),
        );
        Ok(Default::default())
    }

    pub fn draw_arrow(&mut self, _context: &mut Context, _args: &[Value]) -> gml::Result<Value> {
        // Expected arg count: 5
        unimplemented!("Called unimplemented kernel function draw_arrow")
    }

    pub fn draw_button(&mut self, _context: &mut Context, _args: &[Value]) -> gml::Result<Value> {
        // Expected arg count: 5
        unimplemented!("Called unimplemented kernel function draw_button")
    }

    pub fn draw_healthbar(&mut self, _context: &mut Context, _args: &[Value]) -> gml::Result<Value> {
        // Expected arg count: 11
        unimplemented!("Called unimplemented kernel function draw_healthbar")
    }

    pub fn draw_path(&mut self, _context: &mut Context, _args: &[Value]) -> gml::Result<Value> {
        // Expected arg count: 4
        unimplemented!("Called unimplemented kernel function draw_path")
    }

    pub fn draw_point_color(&mut self, _context: &mut Context, args: &[Value]) -> gml::Result<Value> {
        let (x, y, col) = expect_args!(args, [real, real, int])?;
        self.renderer.draw_point(x.into(), y.into(), col, self.draw_alpha.into());
        Ok(Default::default())
    }

    pub fn draw_line_color(&mut self, _context: &mut Context, args: &[Value]) -> gml::Result<Value> {
        let (x1, y1, x2, y2, c1, c2) = expect_args!(args, [real, real, real, real, int, int])?;
        self.renderer.draw_line(x1.into(), y1.into(), x2.into(), y2.into(), None, c1, c2, self.draw_alpha.into());
        Ok(Default::default())
    }

    pub fn draw_line_width_color(&mut self, _context: &mut Context, args: &[Value]) -> gml::Result<Value> {
        let (x1, y1, x2, y2, w, c1, c2) = expect_args!(args, [real, real, real, real, real, int, int])?;
        self.renderer.draw_line(
            x1.into(),
            y1.into(),
            x2.into(),
            y2.into(),
            Some(w.into()),
            c1,
            c2,
            self.draw_alpha.into(),
        );
        Ok(Default::default())
    }

    pub fn draw_rectangle_color(&mut self, _context: &mut Context, args: &[Value]) -> gml::Result<Value> {
        let (x1, y1, x2, y2, c1, c2, c3, c4, outline) =
            expect_args!(args, [real, real, real, real, int, int, int, int, any])?;
        self.renderer.draw_rectangle_gradient(
            x1.into(),
            y1.into(),
            x2.into(),
            y2.into(),
            c1,
            c2,
            c3,
            c4,
            self.draw_alpha.into(),
            outline.is_truthy(),
        );
        Ok(Default::default())
    }

    pub fn draw_roundrect_color(&mut self, _context: &mut Context, args: &[Value]) -> gml::Result<Value> {
        let (x1, y1, x2, y2, col1, col2, outline) = expect_args!(args, [real, real, real, real, int, int, any])?;
        self.renderer.draw_roundrect(
            x1.into(),
            y1.into(),
            x2.into(),
            y2.into(),
            col1,
            col2,
            self.draw_alpha.into(),
            outline.is_truthy(),
        );
        Ok(Default::default())
    }

    pub fn draw_triangle_color(&mut self, _context: &mut Context, args: &[Value]) -> gml::Result<Value> {
        let (x1, y1, x2, y2, x3, y3, c1, c2, c3, outline) =
            expect_args!(args, [real, real, real, real, real, real, int, int, int, any])?;
        self.renderer.draw_triangle(
            x1.into(),
            y1.into(),
            x2.into(),
            y2.into(),
            x3.into(),
            y3.into(),
            c1,
            c2,
            c3,
            self.draw_alpha.into(),
            outline.is_truthy(),
        );
        Ok(Default::default())
    }

    pub fn draw_circle_color(&mut self, _context: &mut Context, args: &[Value]) -> gml::Result<Value> {
        let (x, y, radius, col1, col2, outline) = expect_args!(args, [real, real, real, int, int, any])?;
        self.renderer.draw_ellipse(
            x.into(),
            y.into(),
            radius.into(),
            radius.into(),
            col1,
            col2,
            self.draw_alpha.into(),
            outline.is_truthy(),
        );
        Ok(Default::default())
    }

    pub fn draw_ellipse_color(&mut self, _context: &mut Context, args: &[Value]) -> gml::Result<Value> {
        let (x1, y1, x2, y2, col1, col2, outline) = expect_args!(args, [real, real, real, real, int, int, any])?;
        let xcenter = (x1 + x2) / 2.into();
        let ycenter = (y1 + y2) / 2.into();
        let rad_x = (xcenter - x1).abs();
        let rad_y = (ycenter - y1).abs();
        self.renderer.draw_ellipse(
            xcenter.into(),
            ycenter.into(),
            rad_x.into(),
            rad_y.into(),
            col1,
            col2,
            self.draw_alpha.into(),
            outline.is_truthy(),
        );
        Ok(Default::default())
    }

    pub fn draw_set_circle_precision(&mut self, _context: &mut Context, args: &[Value]) -> gml::Result<Value> {
        let prec = expect_args!(args, [int])?;
        self.renderer.set_circle_precision(prec);
        Ok(Default::default())
    }

    pub fn draw_primitive_begin(&mut self, _context: &mut Context, args: &[Value]) -> gml::Result<Value> {
        let kind = expect_args!(args, [int])?;
        self.renderer.reset_primitive_2d(kind.into(), None);
        Ok(Default::default())
    }

    pub fn draw_primitive_begin_texture(&mut self, _context: &mut Context, args: &[Value]) -> gml::Result<Value> {
        let (kind, texture) = expect_args!(args, [int, int])?;
        self.renderer.reset_primitive_2d(kind.into(), self.renderer.get_texture_from_id(texture as _).copied());
        Ok(Default::default())
    }

    pub fn draw_primitive_end(&mut self, _context: &mut Context, _args: &[Value]) -> gml::Result<Value> {
        self.renderer.draw_primitive_2d();
        Ok(Default::default())
    }

    pub fn draw_vertex(&mut self, _context: &mut Context, args: &[Value]) -> gml::Result<Value> {
        let (x, y) = expect_args!(args, [real, real])?;
        self.renderer.vertex_2d(x.into(), y.into(), 0.0, 0.0, u32::from(self.draw_colour) as _, self.draw_alpha.into());
        Ok(Default::default())
    }

    pub fn draw_vertex_color(&mut self, _context: &mut Context, args: &[Value]) -> gml::Result<Value> {
        let (x, y, col, alpha) = expect_args!(args, [real, real, int, real])?;
        self.renderer.vertex_2d(x.into(), y.into(), 0.0, 0.0, col, alpha.into());
        Ok(Default::default())
    }

    pub fn draw_vertex_texture(&mut self, _context: &mut Context, args: &[Value]) -> gml::Result<Value> {
        let (x, y, xtex, ytex) = expect_args!(args, [real, real, real, real])?;
        self.renderer.vertex_2d(
            x.into(),
            y.into(),
            xtex.into(),
            ytex.into(),
            u32::from(self.draw_colour) as _,
            self.draw_alpha.into(),
        );
        Ok(Default::default())
    }

    pub fn draw_vertex_texture_color(&mut self, _context: &mut Context, args: &[Value]) -> gml::Result<Value> {
        let (x, y, xtex, ytex, col, alpha) = expect_args!(args, [real, real, real, real, int, real])?;
        self.renderer.vertex_2d(x.into(), y.into(), xtex.into(), ytex.into(), col, alpha.into());
        Ok(Default::default())
    }

    pub fn sprite_get_texture(&mut self, _context: &mut Context, args: &[Value]) -> gml::Result<Value> {
        let (sprite_index, image_index) = expect_args!(args, [int, int])?;
        if let Some(sprite) = self.assets.sprites.get_asset(sprite_index) {
            if let Some(atlas_ref) = sprite.frames.get(image_index as usize % sprite.frames.len()).map(|x| &x.atlas_ref)
            {
                Ok(self.renderer.get_texture_id(atlas_ref).into())
            } else {
                Ok((-1).into())
            }
        } else {
            Err(gml::Error::NonexistentAsset(asset::Type::Sprite, sprite_index))
        }
    }

    pub fn background_get_texture(&mut self, _context: &mut Context, args: &[Value]) -> gml::Result<Value> {
        let bg_index = expect_args!(args, [int])?;
        if let Some(background) = self.assets.backgrounds.get_asset(bg_index) {
            if let Some(atlas_ref) = &background.atlas_ref {
                Ok(self.renderer.get_texture_id(atlas_ref).into())
            } else {
                Ok((-1).into())
            }
        } else {
            Err(gml::Error::NonexistentAsset(asset::Type::Background, bg_index))
        }
    }

    pub fn texture_exists(&mut self, _context: &mut Context, _args: &[Value]) -> gml::Result<Value> {
        // Expected arg count: 1
        unimplemented!("Called unimplemented kernel function texture_exists")
    }

    pub fn texture_set_interpolation(&mut self, _context: &mut Context, args: &[Value]) -> gml::Result<Value> {
        let lerping = expect_args!(args, [any])?;
        self.renderer.set_pixel_interpolation(lerping.is_truthy());
        Ok(Default::default())
    }

    pub fn texture_set_blending(&mut self, _context: &mut Context, _args: &[Value]) -> gml::Result<Value> {
        // Expected arg count: 1
        unimplemented!("Called unimplemented kernel function texture_set_blending")
    }

    pub fn texture_set_repeat(&mut self, _context: &mut Context, args: &[Value]) -> gml::Result<Value> {
        let repeat = expect_args!(args, [any])?;
        self.renderer.set_texture_repeat(repeat.is_truthy());
        Ok(Default::default())
    }

    pub fn texture_get_width(&mut self, _context: &mut Context, _args: &[Value]) -> gml::Result<Value> {
        // we don't pad textures to po2
        Ok(1.into())
    }

    pub fn texture_get_height(&mut self, _context: &mut Context, _args: &[Value]) -> gml::Result<Value> {
        // see texture_get_width
        Ok(1.into())
    }

    pub fn texture_preload(&mut self, _context: &mut Context, _args: &[Value]) -> gml::Result<Value> {
        // Expected arg count: 1
        unimplemented!("Called unimplemented kernel function texture_preload")
    }

    pub fn texture_set_priority(&mut self, _context: &mut Context, _args: &[Value]) -> gml::Result<Value> {
        // Expected arg count: 2
        unimplemented!("Called unimplemented kernel function texture_set_priority")
    }

    pub fn draw_set_font(&mut self, _context: &mut Context, args: &[Value]) -> gml::Result<Value> {
        let font_id = expect_args!(args, [int])?;
        if self.draw_font_id != font_id {
            self.draw_font = self.assets.fonts.get_asset(font_id).map(|x| x.as_ref().clone());
            self.draw_font_id = font_id;
        }
        Ok(Default::default())
    }

    pub fn draw_set_halign(&mut self, _context: &mut Context, args: &[Value]) -> gml::Result<Value> {
        self.draw_halign = match expect_args!(args, [int])? {
            1 => draw::Halign::Middle,
            2 => draw::Halign::Right,
            0 | _ => draw::Halign::Left,
        };
        Ok(Default::default())
    }

    pub fn draw_set_valign(&mut self, _context: &mut Context, args: &[Value]) -> gml::Result<Value> {
        self.draw_valign = match expect_args!(args, [int])? {
            0 => draw::Valign::Top,
            1 => draw::Valign::Middle,
            2 | _ => draw::Valign::Bottom,
        };
        Ok(Default::default())
    }

    pub fn string_width(&mut self, _context: &mut Context, args: &[Value]) -> gml::Result<Value> {
        let string = expect_args!(args, [string])?;
        let (width, _) = self.get_string_size(string.as_ref(), None, None);
        Ok(width.into())
    }

    pub fn string_height(&mut self, _context: &mut Context, args: &[Value]) -> gml::Result<Value> {
        let string = expect_args!(args, [string])?;
        let (_, height) = self.get_string_size(string.as_ref(), None, None);
        Ok(height.into())
    }

    pub fn string_width_ext(&mut self, _context: &mut Context, args: &[Value]) -> gml::Result<Value> {
        let (string, line_height, max_width) = expect_args!(args, [string, int, int])?;
        let (width, _) = self.get_string_size(
            string.as_ref(),
            if line_height < 0 { None } else { Some(line_height as _) },
            if max_width < 0 { None } else { Some(max_width as _) },
        );
        Ok(width.into())
    }

    pub fn string_height_ext(&mut self, _context: &mut Context, args: &[Value]) -> gml::Result<Value> {
        let (string, line_height, max_width) = expect_args!(args, [string, int, int])?;
        let (_, height) = self.get_string_size(
            string.as_ref(),
            if line_height < 0 { None } else { Some(line_height as _) },
            if max_width < 0 { None } else { Some(max_width as _) },
        );
        Ok(height.into())
    }

    pub fn draw_text(&mut self, _context: &mut Context, args: &[Value]) -> gml::Result<Value> {
        let (x, y, text) = expect_args!(args, [real, real, any])?;
        self.draw_string(x, y, &text.repr(), None, None, 1.into(), 1.into(), 0.into());
        Ok(Default::default())
    }

    pub fn draw_text_ext(&mut self, _context: &mut Context, args: &[Value]) -> gml::Result<Value> {
        let (x, y, text, line_height, max_width) = expect_args!(args, [real, real, any, int, int])?;
        let line_height = if line_height < 0 { None } else { Some(line_height as _) };
        let max_width = if max_width < 0 { None } else { Some(max_width as _) };

        self.draw_string(x, y, &text.repr(), line_height, max_width, 1.into(), 1.into(), 0.into());
        Ok(Default::default())
    }

    pub fn draw_text_transformed(&mut self, _context: &mut Context, args: &[Value]) -> gml::Result<Value> {
        let (x, y, text, xscale, yscale, angle) = expect_args!(args, [real, real, any, real, real, real])?;
        self.draw_string(x, y, &text.repr(), None, None, xscale, yscale, angle);
        Ok(Default::default())
    }

    pub fn draw_text_ext_transformed(&mut self, _context: &mut Context, args: &[Value]) -> gml::Result<Value> {
        let (x, y, text, line_height, max_width, xscale, yscale, angle) =
            expect_args!(args, [real, real, any, int, int, real, real, real])?;
        let line_height = if line_height < 0 { None } else { Some(line_height as _) };
        let max_width = if max_width < 0 { None } else { Some(max_width as _) };

        self.draw_string(x, y, &text.repr(), line_height, max_width, xscale, yscale, angle);
        Ok(Default::default())
    }

    pub fn draw_text_color(&mut self, _context: &mut Context, _args: &[Value]) -> gml::Result<Value> {
        // Expected arg count: 8
        unimplemented!("Called unimplemented kernel function draw_text_color")
    }

    pub fn draw_text_transformed_color(&mut self, _context: &mut Context, _args: &[Value]) -> gml::Result<Value> {
        // Expected arg count: 11
        unimplemented!("Called unimplemented kernel function draw_text_transformed_color")
    }

    pub fn draw_text_ext_color(&mut self, _context: &mut Context, _args: &[Value]) -> gml::Result<Value> {
        // Expected arg count: 10
        unimplemented!("Called unimplemented kernel function draw_text_ext_color")
    }

    pub fn draw_text_ext_transformed_color(&mut self, _context: &mut Context, _args: &[Value]) -> gml::Result<Value> {
        // Expected arg count: 13
        unimplemented!("Called unimplemented kernel function draw_text_ext_transformed_color")
    }

    pub fn draw_self(&mut self, context: &mut Context, args: &[Value]) -> gml::Result<Value> {
        expect_args!(args, [])?;
        let instance = self.instance_list.get(context.this);
        if let Some(sprite) = self.assets.sprites.get_asset(instance.sprite_index.get()) {
            let image_index = instance.image_index.get().floor().into_inner() as i32 % sprite.frames.len() as i32;
            if let Some(atlas_ref) = sprite.frames.get(image_index as usize).map(|x| &x.atlas_ref) {
                self.renderer.draw_sprite(
                    atlas_ref,
                    instance.x.get().into(),
                    instance.y.get().into(),
                    instance.image_xscale.get().into(),
                    instance.image_yscale.get().into(),
                    instance.image_angle.get().into(),
                    instance.image_blend.get(),
                    instance.image_alpha.get().into(),
                );
            }
            Ok(Default::default())
        } else {
            Err(gml::Error::NonexistentAsset(asset::Type::Sprite, instance.sprite_index.get()))
        }
    }

    pub fn draw_sprite(&mut self, context: &mut Context, args: &[Value]) -> gml::Result<Value> {
        let (sprite_index, image_index, x, y) = expect_args!(args, [int, real, real, real])?;
        let instance = self.instance_list.get(context.this);
        if let Some(sprite) = self.assets.sprites.get_asset(sprite_index) {
            let image_index = if image_index < Real::from(0.0) { instance.image_index.get() } else { image_index };
            if let Some(atlas_ref) =
                sprite.frames.get(image_index.floor().into_inner() as usize % sprite.frames.len()).map(|x| &x.atlas_ref)
            {
                self.renderer.draw_sprite(
                    atlas_ref,
                    x.into(),
                    y.into(),
                    instance.image_xscale.get().into(),
                    instance.image_yscale.get().into(),
                    instance.image_angle.get().into(),
                    instance.image_blend.get(),
                    instance.image_alpha.get().into(),
                );
            }
            Ok(Default::default())
        } else {
            Err(gml::Error::NonexistentAsset(asset::Type::Sprite, sprite_index))
        }
    }

    pub fn draw_sprite_pos(&mut self, _context: &mut Context, _args: &[Value]) -> gml::Result<Value> {
        // Expected arg count: 11
        unimplemented!("Called unimplemented kernel function draw_sprite_pos")
    }

    pub fn draw_sprite_ext(&mut self, context: &mut Context, args: &[Value]) -> gml::Result<Value> {
        let (sprite_index, image_index, x, y, xscale, yscale, angle, colour, alpha) =
            expect_args!(args, [int, real, real, real, real, real, real, int, real])?;
        if let Some(sprite) = self.assets.sprites.get_asset(sprite_index) {
            let image_index = if image_index < Real::from(0.0) {
                self.instance_list.get(context.this).image_index.get()
            } else {
                image_index
            };
            if let Some(atlas_ref) =
                sprite.frames.get(image_index.floor().into_inner() as usize % sprite.frames.len()).map(|x| &x.atlas_ref)
            {
                self.renderer.draw_sprite(
                    atlas_ref,
                    x.into(),
                    y.into(),
                    xscale.into(),
                    yscale.into(),
                    angle.into(),
                    colour,
                    alpha.into(),
                );
            }
            Ok(Default::default())
        } else {
            Err(gml::Error::NonexistentAsset(asset::Type::Sprite, sprite_index))
        }
    }

    pub fn draw_sprite_stretched(&mut self, context: &mut Context, args: &[Value]) -> gml::Result<Value> {
        let (sprite_index, image_index, x, y, w, h) = expect_args!(args, [any, any, any, any, any, any])?;
        let instance = self.instance_list.get(context.this);
        let args = [
            sprite_index,
            image_index,
            x,
            y,
            w,
            h,
            instance.image_blend.get().into(),
            instance.image_alpha.get().into(),
        ];
        self.draw_sprite_stretched_ext(context, &args)
    }

    pub fn draw_sprite_stretched_ext(&mut self, context: &mut Context, args: &[Value]) -> gml::Result<Value> {
        let (sprite_index, image_index, x, y, w, h, colour, alpha) =
            expect_args!(args, [int, real, real, real, real, real, int, real])?;
        if let Some(sprite) = self.assets.sprites.get_asset(sprite_index) {
            let image_index = if image_index < Real::from(0.0) {
                self.instance_list.get(context.this).image_index.get()
            } else {
                image_index
            };
            if let Some(atlas_ref) =
                sprite.frames.get(image_index.floor().into_inner() as usize % sprite.frames.len()).map(|x| &x.atlas_ref)
            {
                self.renderer.draw_sprite(
                    atlas_ref,
                    x.into(),
                    y.into(),
                    (w / sprite.width.into()).into(),
                    (h / sprite.height.into()).into(),
                    0.0,
                    colour,
                    alpha.into(),
                );
            }
            Ok(Default::default())
        } else {
            Err(gml::Error::NonexistentAsset(asset::Type::Sprite, sprite_index))
        }
    }

    pub fn draw_sprite_part(&mut self, context: &mut Context, args: &[Value]) -> gml::Result<Value> {
        let (sprite_index, image_index, left, top, width, height, x, y) =
            expect_args!(args, [any, any, any, any, any, any, any, any])?;
        self.draw_sprite_part_ext(context, &[
            sprite_index,
            image_index,
            left,
            top,
            width,
            height,
            x,
            y,
            1.into(),
            1.into(),
            0xFFFFFF.into(),
            1.into(),
        ])
    }

    pub fn draw_sprite_part_ext(&mut self, context: &mut Context, args: &[Value]) -> gml::Result<Value> {
        let (sprite_index, image_index, left, top, width, height, x, y, xscale, yscale, colour, alpha) =
            expect_args!(args, [int, real, real, real, real, real, real, real, real, real, int, real])?;
        if let Some(sprite) = self.assets.sprites.get_asset(sprite_index) {
            let image_index = if image_index < Real::from(0.0) {
                self.instance_list.get(context.this).image_index.get()
            } else {
                image_index
            };
            if let Some(atlas_ref) =
                sprite.frames.get(image_index.floor().into_inner() as usize % sprite.frames.len()).map(|x| &x.atlas_ref)
            {
                self.renderer.draw_sprite_partial(
                    atlas_ref,
                    left.into(),
                    top.into(),
                    width.into(),
                    height.into(),
                    x.into(),
                    y.into(),
                    xscale.into(),
                    yscale.into(),
                    0.0,
                    colour,
                    alpha.into(),
                );
            }
            Ok(Default::default())
        } else {
            Err(gml::Error::NonexistentAsset(asset::Type::Sprite, sprite_index))
        }
    }

    pub fn draw_sprite_general(&mut self, context: &mut Context, args: &[Value]) -> gml::Result<Value> {
        let (
            sprite_index,
            image_index,
            left,
            top,
            width,
            height,
            x,
            y,
            xscale,
            yscale,
            angle,
            col1,
            col2,
            col3,
            col4,
            alpha,
        ) = expect_args!(args, [
            int, real, real, real, real, real, real, real, real, real, real, int, int, int, int, real
        ])?;
        if let Some(sprite) = self.assets.sprites.get_asset(sprite_index) {
            let image_index = if image_index < Real::from(0.0) {
                self.instance_list.get(context.this).image_index.get()
            } else {
                image_index
            };
            if let Some(atlas_ref) =
                sprite.frames.get(image_index.floor().into_inner() as usize % sprite.frames.len()).map(|x| &x.atlas_ref)
            {
                self.renderer.draw_sprite_general(
                    atlas_ref,
                    left.into(),
                    top.into(),
                    width.into(),
                    height.into(),
                    x.into(),
                    y.into(),
                    xscale.into(),
                    yscale.into(),
                    angle.into(),
                    col1,
                    col2,
                    col3,
                    col4,
                    alpha.into(),
                );
            }
            Ok(Default::default())
        } else {
            Err(gml::Error::NonexistentAsset(asset::Type::Sprite, sprite_index))
        }
    }

    pub fn draw_sprite_tiled(&mut self, context: &mut Context, args: &[Value]) -> gml::Result<Value> {
        let (sprite_index, image_index, x, y) = expect_args!(args, [any, any, any, any])?;
        self.draw_sprite_tiled_ext(context, &[
            sprite_index,
            image_index,
            x,
            y,
            1.into(),
            1.into(),
            0xffffff.into(),
            1.into(),
        ])
    }

    pub fn draw_sprite_tiled_ext(&mut self, context: &mut Context, args: &[Value]) -> gml::Result<Value> {
        let (sprite_index, image_index, x, y, xscale, yscale, colour, alpha) =
            expect_args!(args, [int, real, real, real, real, real, int, real])?;
        if let Some(sprite) = self.assets.sprites.get_asset(sprite_index) {
            let image_index = if image_index < Real::from(0.0) {
                self.instance_list.get(context.this).image_index.get()
            } else {
                image_index
            };
            if let Some(atlas_ref) =
                sprite.frames.get(image_index.floor().into_inner() as usize % sprite.frames.len()).map(|x| &x.atlas_ref)
            {
                self.renderer.draw_sprite_tiled(
                    atlas_ref,
                    x.into(),
                    y.into(),
                    xscale.into(),
                    yscale.into(),
                    colour,
                    alpha.into(),
                    Some(self.room_width.into()),
                    Some(self.room_height.into()),
                );
            }
            Ok(Default::default())
        } else {
            Err(gml::Error::NonexistentAsset(asset::Type::Sprite, sprite_index))
        }
    }

    pub fn draw_background(&mut self, context: &mut Context, args: &[Value]) -> gml::Result<Value> {
        let (bg_index, x, y) = expect_args!(args, [any, any, any])?;
        self.draw_background_ext(context, &[bg_index, x, y, 1.into(), 1.into(), 0.into(), 0xFFFFFF.into(), 1.into()])
    }

    pub fn draw_background_ext(&mut self, _context: &mut Context, args: &[Value]) -> gml::Result<Value> {
        let (bg_index, x, y, xscale, yscale, angle, colour, alpha) =
            expect_args!(args, [int, real, real, real, real, real, int, real])?;
        if let Some(background) = self.assets.backgrounds.get_asset(bg_index) {
            if let Some(atlas_ref) = &background.atlas_ref {
                self.renderer.draw_sprite(
                    atlas_ref,
                    x.into(),
                    y.into(),
                    xscale.into(),
                    yscale.into(),
                    angle.into(),
                    colour,
                    alpha.into(),
                );
            }
            Ok(Default::default())
        } else {
            Err(gml::Error::NonexistentAsset(asset::Type::Background, bg_index))
        }
    }

    pub fn draw_background_stretched(&mut self, context: &mut Context, args: &[Value]) -> gml::Result<Value> {
        let (bg_index, x, y, w, h) = expect_args!(args, [any, any, any, any, any])?;
        self.draw_background_stretched_ext(context, &[bg_index, x, y, w, h, 0xffffff.into(), 1.0.into()])
    }

    pub fn draw_background_stretched_ext(&mut self, _context: &mut Context, args: &[Value]) -> gml::Result<Value> {
        let (bg_index, x, y, w, h, colour, alpha) = expect_args!(args, [int, real, real, real, real, int, real])?;
        if let Some(background) = self.assets.backgrounds.get_asset(bg_index) {
            if let Some(atlas_ref) = &background.atlas_ref {
                self.renderer.draw_sprite(
                    atlas_ref,
                    x.into(),
                    y.into(),
                    (w / background.width.into()).into(),
                    (h / background.height.into()).into(),
                    0.0,
                    colour,
                    alpha.into(),
                );
            }
            Ok(Default::default())
        } else {
            Err(gml::Error::NonexistentAsset(asset::Type::Background, bg_index))
        }
    }

    pub fn draw_background_part(&mut self, _context: &mut Context, _args: &[Value]) -> gml::Result<Value> {
        // Expected arg count: 7
        unimplemented!("Called unimplemented kernel function draw_background_part")
    }

    pub fn draw_background_part_ext(&mut self, _context: &mut Context, _args: &[Value]) -> gml::Result<Value> {
        // Expected arg count: 11
        unimplemented!("Called unimplemented kernel function draw_background_part_ext")
    }

    pub fn draw_background_general(&mut self, _context: &mut Context, _args: &[Value]) -> gml::Result<Value> {
        // Expected arg count: 15
        unimplemented!("Called unimplemented kernel function draw_background_general")
    }

    pub fn draw_background_tiled(&mut self, context: &mut Context, args: &[Value]) -> gml::Result<Value> {
        let (bg_index, x, y) = expect_args!(args, [any, any, any])?;
        self.draw_background_tiled_ext(context, &[bg_index, x, y, 1.into(), 1.into(), 0xFFFFFF.into(), 1.into()])
    }

    pub fn draw_background_tiled_ext(&mut self, _context: &mut Context, args: &[Value]) -> gml::Result<Value> {
        let (bg_index, x, y, xscale, yscale, colour, alpha) =
            expect_args!(args, [int, real, real, real, real, int, real])?;
        if let Some(background) = self.assets.backgrounds.get_asset(bg_index) {
            if let Some(atlas_ref) = &background.atlas_ref {
                self.renderer.draw_sprite_tiled(
                    atlas_ref,
                    x.into(),
                    y.into(),
                    xscale.into(),
                    yscale.into(),
                    colour,
                    alpha.into(),
                    Some(self.room_width.into()),
                    Some(self.room_height.into()),
                );
            }
            Ok(Default::default())
        } else {
            Err(gml::Error::NonexistentAsset(asset::Type::Background, bg_index))
        }
    }

    pub fn tile_get_x(&mut self, _context: &mut Context, _args: &[Value]) -> gml::Result<Value> {
        // Expected arg count: 1
        unimplemented!("Called unimplemented kernel function tile_get_x")
    }

    pub fn tile_get_y(&mut self, _context: &mut Context, _args: &[Value]) -> gml::Result<Value> {
        // Expected arg count: 1
        unimplemented!("Called unimplemented kernel function tile_get_y")
    }

    pub fn tile_get_left(&mut self, _context: &mut Context, _args: &[Value]) -> gml::Result<Value> {
        // Expected arg count: 1
        unimplemented!("Called unimplemented kernel function tile_get_left")
    }

    pub fn tile_get_top(&mut self, _context: &mut Context, _args: &[Value]) -> gml::Result<Value> {
        // Expected arg count: 1
        unimplemented!("Called unimplemented kernel function tile_get_top")
    }

    pub fn tile_get_width(&mut self, _context: &mut Context, _args: &[Value]) -> gml::Result<Value> {
        // Expected arg count: 1
        unimplemented!("Called unimplemented kernel function tile_get_width")
    }

    pub fn tile_get_height(&mut self, _context: &mut Context, _args: &[Value]) -> gml::Result<Value> {
        // Expected arg count: 1
        unimplemented!("Called unimplemented kernel function tile_get_height")
    }

    pub fn tile_get_depth(&mut self, _context: &mut Context, args: &[Value]) -> gml::Result<Value> {
        let tile_id = expect_args!(args, [int])?;
        if let Some(handle) = self.tile_list.get_by_tileid(tile_id) {
            Ok(self.tile_list.get(handle).depth.get().into())
        } else {
            Err(gml::Error::FunctionError("tile_get_depth".into(), format!("Tile with ID {} does not exist.", tile_id)))
        }
    }

    pub fn tile_get_visible(&mut self, _context: &mut Context, args: &[Value]) -> gml::Result<Value> {
        let tile_id = expect_args!(args, [int])?;
        if let Some(handle) = self.tile_list.get_by_tileid(tile_id) {
            Ok(self.tile_list.get(handle).visible.get().into())
        } else {
            Err(gml::Error::FunctionError(
                "tile_get_visible".into(),
                format!("Tile with ID {} does not exist.", tile_id),
            ))
        }
    }

    pub fn tile_get_xscale(&mut self, _context: &mut Context, _args: &[Value]) -> gml::Result<Value> {
        // Expected arg count: 1
        unimplemented!("Called unimplemented kernel function tile_get_xscale")
    }

    pub fn tile_get_yscale(&mut self, _context: &mut Context, _args: &[Value]) -> gml::Result<Value> {
        // Expected arg count: 1
        unimplemented!("Called unimplemented kernel function tile_get_yscale")
    }

    pub fn tile_get_blend(&mut self, _context: &mut Context, _args: &[Value]) -> gml::Result<Value> {
        // Expected arg count: 1
        unimplemented!("Called unimplemented kernel function tile_get_blend")
    }

    pub fn tile_get_alpha(&mut self, _context: &mut Context, _args: &[Value]) -> gml::Result<Value> {
        // Expected arg count: 1
        unimplemented!("Called unimplemented kernel function tile_get_alpha")
    }

    pub fn tile_get_background(&mut self, _context: &mut Context, _args: &[Value]) -> gml::Result<Value> {
        // Expected arg count: 1
        unimplemented!("Called unimplemented kernel function tile_get_background")
    }

    pub fn tile_set_visible(&mut self, _context: &mut Context, args: &[Value]) -> gml::Result<Value> {
        let (tile_id, visible) = expect_args!(args, [int, any])?;
        if let Some(handle) = self.tile_list.get_by_tileid(tile_id) {
            self.tile_list.get(handle).visible.set(visible.is_truthy());
            Ok(Default::default())
        } else {
            Err(gml::Error::FunctionError(
                "tile_set_visible".into(),
                format!("Tile with ID {} does not exist.", tile_id),
            ))
        }
    }

    pub fn tile_set_background(&mut self, _context: &mut Context, _args: &[Value]) -> gml::Result<Value> {
        // Expected arg count: 2
        unimplemented!("Called unimplemented kernel function tile_set_background")
    }

    pub fn tile_set_region(&mut self, _context: &mut Context, _args: &[Value]) -> gml::Result<Value> {
        // Expected arg count: 5
        unimplemented!("Called unimplemented kernel function tile_set_region")
    }

    pub fn tile_set_position(&mut self, _context: &mut Context, _args: &[Value]) -> gml::Result<Value> {
        // Expected arg count: 3
        unimplemented!("Called unimplemented kernel function tile_set_position")
    }

    pub fn tile_set_depth(&mut self, _context: &mut Context, args: &[Value]) -> gml::Result<Value> {
        let (tile_id, depth) = expect_args!(args, [int, real])?;
        if let Some(handle) = self.tile_list.get_by_tileid(tile_id) {
            self.tile_list.get(handle).depth.set(depth);
            Ok(Default::default())
        } else {
            Err(gml::Error::FunctionError("tile_get_depth".into(), format!("Tile with ID {} does not exist.", tile_id)))
        }
    }

    pub fn tile_set_scale(&mut self, _context: &mut Context, _args: &[Value]) -> gml::Result<Value> {
        // Expected arg count: 3
        unimplemented!("Called unimplemented kernel function tile_set_scale")
    }

    pub fn tile_set_blend(&mut self, _context: &mut Context, _args: &[Value]) -> gml::Result<Value> {
        // Expected arg count: 2
        unimplemented!("Called unimplemented kernel function tile_set_blend")
    }

    pub fn tile_set_alpha(&mut self, _context: &mut Context, _args: &[Value]) -> gml::Result<Value> {
        // Expected arg count: 2
        unimplemented!("Called unimplemented kernel function tile_set_alpha")
    }

    pub fn tile_add(&mut self, _context: &mut Context, args: &[Value]) -> gml::Result<Value> {
        let (background_index, tile_x, tile_y, width, height, x, y, depth) =
            expect_args!(args, [int, int, int, int, int, real, real, real])?;
        self.last_tile_id += 1;
        self.tile_list.insert(Tile {
            x: x.into(),
            y: y.into(),
            background_index: background_index.into(),
            tile_x: tile_x.into(),
            tile_y: tile_y.into(),
            width: width.into(),
            height: height.into(),
            depth: depth.into(),
            id: self.last_tile_id.into(),
            alpha: Real::from(1.0).into(),
            blend: 0xffffff.into(),
            xscale: Real::from(1.0).into(),
            yscale: Real::from(1.0).into(),
            visible: true.into(),
        });
        Ok(Default::default())
    }

    pub fn tile_find(&mut self, _context: &mut Context, _args: &[Value]) -> gml::Result<Value> {
        // Expected arg count: 3
        unimplemented!("Called unimplemented kernel function tile_find")
    }

    pub fn tile_exists(&mut self, _context: &mut Context, _args: &[Value]) -> gml::Result<Value> {
        // Expected arg count: 1
        unimplemented!("Called unimplemented kernel function tile_exists")
    }

    pub fn tile_delete(&mut self, _context: &mut Context, _args: &[Value]) -> gml::Result<Value> {
        // Expected arg count: 1
        unimplemented!("Called unimplemented kernel function tile_delete")
    }

    pub fn tile_delete_at(&mut self, _context: &mut Context, _args: &[Value]) -> gml::Result<Value> {
        // Expected arg count: 3
        unimplemented!("Called unimplemented kernel function tile_delete_at")
    }

    pub fn tile_layer_hide(&mut self, _context: &mut Context, _args: &[Value]) -> gml::Result<Value> {
        // Expected arg count: 1
        unimplemented!("Called unimplemented kernel function tile_layer_hide")
    }

    pub fn tile_layer_show(&mut self, _context: &mut Context, _args: &[Value]) -> gml::Result<Value> {
        // Expected arg count: 1
        unimplemented!("Called unimplemented kernel function tile_layer_show")
    }

    pub fn tile_layer_delete(&mut self, _context: &mut Context, _args: &[Value]) -> gml::Result<Value> {
        // Expected arg count: 1
        unimplemented!("Called unimplemented kernel function tile_layer_delete")
    }

    pub fn tile_layer_shift(&mut self, _context: &mut Context, args: &[Value]) -> gml::Result<Value> {
        let (depth, x, y) = expect_args!(args, [real, real, real])?;
        let mut iter_tile = self.tile_list.iter_by_drawing();
        while let Some(handle) = iter_tile.next(&self.tile_list) {
            let tile = self.tile_list.get(handle);
            if tile.depth.get() == depth {
                tile.x.set(tile.x.get() + x);
                tile.y.set(tile.y.get() + y);
            }
        }
        Ok(Default::default())
    }

    pub fn tile_layer_find(&mut self, _context: &mut Context, args: &[Value]) -> gml::Result<Value> {
        let (depth, x, y) = expect_args!(args, [real, real, real])?;
        let mut iter_tile = self.tile_list.iter_by_drawing();
        while let Some(handle) = iter_tile.next(&self.tile_list) {
            let tile = self.tile_list.get(handle);
            if tile.depth.get() == depth
                && x >= tile.x.get()
                && x < tile.x.get() + tile.xscale.get() * tile.width.get().into()
                && y >= tile.y.get()
                && y < tile.y.get() + tile.yscale.get() * tile.height.get().into()
            {
                return Ok(tile.id.get().into())
            }
        }
        Ok((-1).into())
    }

    pub fn tile_layer_delete_at(&mut self, _context: &mut Context, _args: &[Value]) -> gml::Result<Value> {
        // Expected arg count: 3
        unimplemented!("Called unimplemented kernel function tile_layer_delete_at")
    }

    pub fn tile_layer_depth(&mut self, _context: &mut Context, _args: &[Value]) -> gml::Result<Value> {
        // Expected arg count: 2
        unimplemented!("Called unimplemented kernel function tile_layer_depth")
    }

    pub fn surface_create(&mut self, _context: &mut Context, args: &[Value]) -> gml::Result<Value> {
        let (w, h) = expect_args!(args, [int, int])?;
        let surf = Surface {
            width: w as _,
            height: h as _,
            atlas_ref: match self.renderer.create_surface(w, h) {
                Ok(atl_ref) => atl_ref,
                Err(e) => return Err(gml::Error::FunctionError("surface_create".into(), e.into())),
            },
        };
        if let Some(id) = self.surfaces.iter().position(|x| x.is_none()) {
            self.surfaces[id] = Some(surf);
            Ok(id.into())
        } else {
            self.surfaces.push(Some(surf));
            Ok((self.surfaces.len() - 1).into())
        }
    }

    pub fn surface_create_ext(&mut self, _context: &mut Context, _args: &[Value]) -> gml::Result<Value> {
        // Expected arg count: 2
        unimplemented!("Called unimplemented kernel function surface_create_ext")
    }

    pub fn surface_free(&mut self, _context: &mut Context, args: &[Value]) -> gml::Result<Value> {
        let surf_id = expect_args!(args, [int])?;
        if let Some(surf) = self.surfaces.get_asset(surf_id) {
            self.renderer.delete_sprite(surf.atlas_ref);
            self.surfaces[surf_id as usize] = None;
        }
        Ok(Default::default())
    }

    pub fn surface_exists(&mut self, _context: &mut Context, args: &[Value]) -> gml::Result<Value> {
        let surf_id = expect_args!(args, [int])?;
        Ok(self.surfaces.get_asset(surf_id).is_some().into())
    }

    pub fn surface_get_width(&mut self, _context: &mut Context, args: &[Value]) -> gml::Result<Value> {
        let surf_id = expect_args!(args, [int])?;
        if let Some(surf) = self.surfaces.get_asset(surf_id) { Ok(surf.width.into()) } else { Ok((-1).into()) }
    }

    pub fn surface_get_height(&mut self, _context: &mut Context, args: &[Value]) -> gml::Result<Value> {
        let surf_id = expect_args!(args, [int])?;
        if let Some(surf) = self.surfaces.get_asset(surf_id) { Ok(surf.height.into()) } else { Ok((-1).into()) }
    }

    pub fn surface_get_texture(&mut self, _context: &mut Context, args: &[Value]) -> gml::Result<Value> {
        let surf_id = expect_args!(args, [int])?;
        if let Some(surf) = self.surfaces.get_asset(surf_id) {
            Ok(self.renderer.get_texture_id(&surf.atlas_ref).into())
        } else {
            Ok((-1).into())
        }
    }

    pub fn surface_set_target(&mut self, _context: &mut Context, args: &[Value]) -> gml::Result<Value> {
        let surf_id = expect_args!(args, [int])?;
        if let Some(surf) = self.surfaces.get_asset(surf_id) {
            self.renderer.set_target(&surf.atlas_ref);
            self.surface_target = Some(surf_id);
        }
        Ok(Default::default())
    }

    pub fn surface_reset_target(&mut self, _context: &mut Context, _args: &[Value]) -> gml::Result<Value> {
        // reset viewport to top left of room because lol
        self.renderer.reset_target();
        self.surface_target = None;
        Ok(Default::default())
    }

    pub fn draw_surface(&mut self, context: &mut Context, args: &[Value]) -> gml::Result<Value> {
        let (surf_id, x, y) = expect_args!(args, [any, any, any])?;
        self.draw_surface_ext(context, &[surf_id, x, y, 1.into(), 1.into(), 0.into(), 0xffffff.into(), 1.into()])
    }

    pub fn draw_surface_ext(&mut self, _context: &mut Context, args: &[Value]) -> gml::Result<Value> {
        let (surf_id, x, y, xscale, yscale, rot, colour, alpha) =
            expect_args!(args, [int, real, real, real, real, real, int, real])?;
        if let Some(surf) = self.surfaces.get_asset(surf_id) {
            self.renderer.draw_sprite(
                &surf.atlas_ref,
                x.into(),
                y.into(),
                xscale.into(),
                yscale.into(),
                rot.into(),
                colour,
                alpha.into(),
            );
        }
        Ok(Default::default())
    }

    pub fn draw_surface_stretched(&mut self, context: &mut Context, args: &[Value]) -> gml::Result<Value> {
        let (surf_id, x, y, w, h) = expect_args!(args, [int, any, any, real, real])?;
        if let Some(surf) = self.surfaces.get_asset(surf_id) {
            let xscale = w / surf.width.into();
            let yscale = h / surf.height.into();
            self.draw_surface_ext(context, &[
                surf_id.into(),
                x,
                y,
                xscale.into(),
                yscale.into(),
                0.into(),
                0xffffff.into(),
                1.into(),
            ])
        } else {
            Ok(Default::default())
        }
    }

    pub fn draw_surface_stretched_ext(&mut self, context: &mut Context, args: &[Value]) -> gml::Result<Value> {
        let (surf_id, x, y, w, h, colour, alpha) = expect_args!(args, [int, any, any, real, real, any, any])?;
        if let Some(surf) = self.surfaces.get_asset(surf_id) {
            let xscale = w / surf.width.into();
            let yscale = h / surf.height.into();
            self.draw_surface_ext(context, &[
                surf_id.into(),
                x,
                y,
                xscale.into(),
                yscale.into(),
                0.into(),
                colour,
                alpha,
            ])
        } else {
            Ok(Default::default())
        }
    }

    pub fn draw_surface_part(&mut self, _context: &mut Context, _args: &[Value]) -> gml::Result<Value> {
        // Expected arg count: 7
        unimplemented!("Called unimplemented kernel function draw_surface_part")
    }

    pub fn draw_surface_part_ext(&mut self, _context: &mut Context, _args: &[Value]) -> gml::Result<Value> {
        // Expected arg count: 11
        unimplemented!("Called unimplemented kernel function draw_surface_part_ext")
    }

    pub fn draw_surface_general(&mut self, _context: &mut Context, _args: &[Value]) -> gml::Result<Value> {
        // Expected arg count: 15
        unimplemented!("Called unimplemented kernel function draw_surface_general")
    }

    pub fn draw_surface_tiled(&mut self, _context: &mut Context, _args: &[Value]) -> gml::Result<Value> {
        // Expected arg count: 3
        unimplemented!("Called unimplemented kernel function draw_surface_tiled")
    }

    pub fn draw_surface_tiled_ext(&mut self, _context: &mut Context, _args: &[Value]) -> gml::Result<Value> {
        // Expected arg count: 7
        unimplemented!("Called unimplemented kernel function draw_surface_tiled_ext")
    }

    pub fn surface_save(&mut self, _context: &mut Context, args: &[Value]) -> gml::Result<Value> {
        let (surf_id, fname) = expect_args!(args, [int, string])?;
        if let Some(surf) = self.surfaces.get_asset(surf_id) {
            match file::save_image(fname.as_ref(), surf.width, surf.height, self.renderer.dump_sprite(&surf.atlas_ref))
            {
                Ok(()) => Ok(Default::default()),
                Err(e) => Err(gml::Error::FunctionError("surface_save".into(), e.into())),
            }
        } else {
            Ok(Default::default())
        }
    }

    pub fn surface_save_part(&mut self, _context: &mut Context, args: &[Value]) -> gml::Result<Value> {
        let (surf_id, fname, x, y, w, h) = expect_args!(args, [int, string, int, int, int, int])?;
        if let Some(surf) = self.surfaces.get_asset(surf_id) {
            let x = x.max(0);
            let y = y.max(0);
            let w = w.min(surf.width as i32 - x);
            let h = h.min(surf.height as i32 - y);
            match file::save_image(
                fname.as_ref(),
                w as _,
                h as _,
                self.renderer.dump_sprite_part(&surf.atlas_ref, x, y, w, h),
            ) {
                Ok(()) => Ok(Default::default()),
                Err(e) => Err(gml::Error::FunctionError("surface_save".into(), e.into())),
            }
        } else {
            Ok(Default::default())
        }
    }

    pub fn surface_getpixel(&mut self, _context: &mut Context, _args: &[Value]) -> gml::Result<Value> {
        // Expected arg count: 3
        unimplemented!("Called unimplemented kernel function surface_getpixel")
    }

    pub fn surface_copy(&mut self, _context: &mut Context, _args: &[Value]) -> gml::Result<Value> {
        // Expected arg count: 4
        unimplemented!("Called unimplemented kernel function surface_copy")
    }

    pub fn surface_copy_part(&mut self, _context: &mut Context, _args: &[Value]) -> gml::Result<Value> {
        // Expected arg count: 8
        unimplemented!("Called unimplemented kernel function surface_copy_part")
    }

    pub fn action_path_old(&mut self, _context: &mut Context, _args: &[Value]) -> gml::Result<Value> {
        // Expected arg count: 3
        unimplemented!("Called unimplemented kernel function action_path_old")
    }

    pub fn action_set_sprite(&mut self, context: &mut Context, args: &[Value]) -> gml::Result<Value> {
        let (sprite, scale) = expect_args!(args, [int, real])?;
        let instance = self.instance_list.get(context.this);
        instance.sprite_index.set(sprite);
        instance.image_xscale.set(scale);
        instance.image_yscale.set(scale);
        Ok(Default::default())
    }

    pub fn action_draw_font(&mut self, _context: &mut Context, _args: &[Value]) -> gml::Result<Value> {
        // Expected arg count: 1
        unimplemented!("Called unimplemented kernel function action_draw_font")
    }

    pub fn action_draw_font_old(&mut self, _context: &mut Context, _args: &[Value]) -> gml::Result<Value> {
        // Expected arg count: 6
        unimplemented!("Called unimplemented kernel function action_draw_font_old")
    }

    pub fn action_fill_color(&mut self, _context: &mut Context, _args: &[Value]) -> gml::Result<Value> {
        // Expected arg count: 1
        unimplemented!("Called unimplemented kernel function action_fill_color")
    }

    pub fn action_line_color(&mut self, _context: &mut Context, _args: &[Value]) -> gml::Result<Value> {
        // Expected arg count: 1
        unimplemented!("Called unimplemented kernel function action_line_color")
    }

    pub fn action_highscore(&mut self, _context: &mut Context, _args: &[Value]) -> gml::Result<Value> {
        // Expected arg count: 0
        unimplemented!("Called unimplemented kernel function action_highscore")
    }

    pub fn action_move(&mut self, context: &mut Context, args: &[Value]) -> gml::Result<Value> {
        let (dir_string, speed) = expect_args!(args, [bytes, real])?;
        let instance = self.instance_list.get(context.this);
        // dir_string is typically something like "000000100" indicating which of the 9 direction buttons were pressed.
        let bytes = dir_string.as_ref();
        if bytes.len() != 9 {
            return Err(gml::Error::FunctionError(
                "action_move".into(),
                format!("Invalid argument to action_move: {}", dir_string),
            ))
        }

        // Only invoke RNG if at least one of the options is checked, otherwise don't do anything
        if bytes.contains(&49) {
            // Call irandom until it lands on a byte that's '1' rather than '0'
            let offset = loop {
                let index = self.rand.next_int(8) as usize;
                if bytes[index] == 49 {
                    // '1'
                    break index
                }
            };

            // Handle each case separately
            let (speed, direction): (Real, Real) = match offset {
                0 => (speed, Real::from(225.0)),
                1 => (speed, Real::from(270.0)),
                2 => (speed, Real::from(315.0)),
                3 => (speed, Real::from(180.0)),
                4 => (Real::from(0.0), Real::from(0.0)),
                5 => (speed, Real::from(0.0)),
                6 => (speed, Real::from(135.0)),
                7 => (speed, Real::from(90.0)),
                8 => (speed, Real::from(45.0)),
                _ => unreachable!(),
            };
            if context.relative {
                instance.set_hspeed(direction.to_radians().cos() * speed + instance.hspeed.get());
                instance.set_vspeed(-direction.to_radians().sin() * speed + instance.vspeed.get());
            } else {
                instance.set_speed_direction(speed, direction);
            }
        }

        Ok(Default::default())
    }

    pub fn action_set_motion(&mut self, context: &mut Context, args: &[Value]) -> gml::Result<Value> {
        let (direction, speed) = expect_args!(args, [real, real])?;
        let instance = self.instance_list.get(context.this);
        if context.relative {
            instance.set_hspeed(direction.to_radians().cos() * speed + instance.hspeed.get());
            instance.set_vspeed(-direction.to_radians().sin() * speed + instance.vspeed.get());
        } else {
            instance.set_speed_direction(speed, direction);
        }
        Ok(Default::default())
    }

    pub fn action_set_hspeed(&mut self, context: &mut Context, args: &[Value]) -> gml::Result<Value> {
        expect_args!(args, [real]).map(|x| {
            let instance = self.instance_list.get(context.this);
            if context.relative {
                instance.set_hspeed(x + instance.hspeed.get());
            } else {
                instance.set_hspeed(x);
            }
            Ok(Default::default())
        })?
    }

    pub fn action_set_vspeed(&mut self, context: &mut Context, args: &[Value]) -> gml::Result<Value> {
        expect_args!(args, [real]).map(|x| {
            let instance = self.instance_list.get(context.this);
            if context.relative {
                instance.set_vspeed(x + instance.vspeed.get());
            } else {
                instance.set_vspeed(x);
            }
            Ok(Default::default())
        })?
    }

    pub fn action_set_gravity(&mut self, context: &mut Context, args: &[Value]) -> gml::Result<Value> {
        expect_args!(args, [real, real]).map(|(direction, gravity)| {
            let instance = self.instance_list.get(context.this);
            instance.gravity.set(gravity);
            instance.gravity_direction.set(direction);
        })?;
        Ok(Default::default())
    }

    pub fn action_set_friction(&mut self, context: &mut Context, args: &[Value]) -> gml::Result<Value> {
        expect_args!(args, [real]).map(|x| {
            self.instance_list.get(context.this).friction.set(x);
            Ok(Default::default())
        })?
    }

    pub fn action_move_point(&mut self, context: &mut Context, args: &[Value]) -> gml::Result<Value> {
        let (x, y, speed) = expect_args!(args, [real, real, real])?;
        let instance = self.instance_list.get(context.this);
        let speed = if context.relative { instance.speed.get() + speed } else { speed };
        let direction = (instance.y.get() - y).arctan2(x - instance.x.get()).to_degrees();
        instance.set_speed_direction(speed, direction);
        Ok(Default::default())
    }

    pub fn action_move_to(&mut self, context: &mut Context, args: &[Value]) -> gml::Result<Value> {
        let (x, y) = expect_args!(args, [real, real])?;
        let instance = self.instance_list.get(context.this);
        let (x, y) = if context.relative { (instance.x.get() + x, instance.y.get() + y) } else { (x, y) };
        instance.x.set(x);
        instance.y.set(y);
        instance.bbox_is_stale.set(true);
        Ok(Default::default())
    }

    pub fn action_move_start(&mut self, context: &mut Context, args: &[Value]) -> gml::Result<Value> {
        expect_args!(args, [])?;
        let instance = self.instance_list.get(context.this);
        instance.x.set(instance.xstart.get());
        instance.y.set(instance.ystart.get());
        instance.bbox_is_stale.set(true);
        Ok(Default::default())
    }

    pub fn action_move_random(&mut self, context: &mut Context, args: &[Value]) -> gml::Result<Value> {
        let (hsnap, vsnap) = expect_args!(args, [int, int])?;
        let inst = self.instance_list.get(context.this);
        let (mut left, mut right, mut top, mut bottom) = (0, self.room_width, 0, self.room_height);
        if let Some(sprite) = self
            .assets
            .sprites
            .get_asset(inst.sprite_index.get())
            .or(self.assets.sprites.get_asset(inst.mask_index.get()))
        {
            inst.update_bbox(Some(sprite));
            left = (inst.x.get() - inst.bbox_left.get().into()).round();
            right = (inst.x.get() + right.into() - inst.bbox_right.get().into()).round();
            top = (inst.y.get() - inst.bbox_top.get().into()).round();
            bottom = (inst.y.get() + bottom.into() - inst.bbox_bottom.get().into()).round();
        };
        drop(inst); // le borrow
        let (mut x, mut y) = Default::default();
        for _ in 0..100 {
            x = Real::from(self.rand.next_int((right - left - 1) as u32) + left);
            if hsnap > 0 {
                x = (x / hsnap.into()).floor() * hsnap.into();
            }
            y = Real::from(self.rand.next_int((bottom - top - 1) as u32) + top);
            if vsnap > 0 {
                y = (y / vsnap.into()).floor() * vsnap.into();
            }
            if self.place_free(context, &[x.into(), y.into()])?.is_truthy() {
                break
            }
        }
        let inst = self.instance_list.get(context.this);
        inst.x.set(x);
        inst.y.set(y);
        inst.bbox_is_stale.set(true);
        Ok(Default::default())
    }

    pub fn action_snap(&mut self, context: &mut Context, args: &[Value]) -> gml::Result<Value> {
        self.move_snap(context, args)
    }

    pub fn action_wrap(&mut self, context: &mut Context, args: &[Value]) -> gml::Result<Value> {
        let (horizontal, vertical) = match expect_args!(args, [int])? {
            0 => (true, false),
            1 => (false, true),
            _ => (true, true),
        };

        let instance = self.instance_list.get(context.this);
        // Get sprite width/height, as these are used to decide how far to wrap
        let (w, h) = if let Some(Some(sprite)) = self.assets.sprites.get(instance.sprite_index.get() as usize) {
            (
                Real::from(sprite.width) * instance.image_xscale.get(),
                Real::from(sprite.height) * instance.image_yscale.get(),
            )
        } else {
            (Real::from(0.0), Real::from(0.0))
        };

        if horizontal {
            let room_width = Real::from(self.room_width);
            if instance.hspeed.get() > Real::from(0.0) && instance.x.get() > room_width {
                // Wrap x right-to-left
                instance.x.set(instance.x.get() - (room_width + w));
            }
            if instance.hspeed.get() < Real::from(0.0) && instance.x.get() < Real::from(0.0) {
                // Wrap x left-to-right
                instance.x.set(instance.x.get() + (room_width + w));
            }
        }
        if vertical {
            let room_height = Real::from(self.room_height);
            if instance.vspeed.get() > Real::from(0.0) && instance.y.get() > room_height {
                // Wrap y bottom-to-top
                instance.y.set(instance.y.get() - (room_height + h));
            }
            if instance.vspeed.get() < Real::from(0.0) && instance.y.get() < Real::from(0.0) {
                // Wrap y top-to-bottom
                instance.y.set(instance.y.get() + (room_height + h));
            }
        }
        Ok(Default::default())
    }

    pub fn action_reverse_xdir(&mut self, context: &mut Context, args: &[Value]) -> gml::Result<Value> {
        expect_args!(args, [])?;
        let instance = self.instance_list.get(context.this);
        instance.set_hspeed(-instance.hspeed.get());
        Ok(Default::default())
    }

    pub fn action_reverse_ydir(&mut self, context: &mut Context, args: &[Value]) -> gml::Result<Value> {
        expect_args!(args, [])?;
        let instance = self.instance_list.get(context.this);
        instance.set_vspeed(-instance.vspeed.get());
        Ok(Default::default())
    }

    pub fn action_move_contact(&mut self, context: &mut Context, args: &[Value]) -> gml::Result<Value> {
        let (direction, max_distance, kind) = expect_args!(args, [any, any, int])?;
        if kind == 0 {
            self.move_contact_solid(context, &[direction, max_distance])
        } else {
            self.move_contact_all(context, &[direction, max_distance])
        }
    }

    pub fn action_bounce(&mut self, context: &mut Context, args: &[Value]) -> gml::Result<Value> {
        let (advanced, kind) = expect_args!(args, [any, int])?;
        if kind == 0 {
            self.move_bounce_solid(context, &[advanced])
        } else {
            self.move_bounce_all(context, &[advanced])
        }
    }

    pub fn action_path(&mut self, context: &mut Context, args: &[Value]) -> gml::Result<Value> {
        self.path_start(context, args)
    }

    pub fn action_path_end(&mut self, context: &mut Context, args: &[Value]) -> gml::Result<Value> {
        self.path_end(context, args)
    }

    pub fn action_path_position(&mut self, context: &mut Context, args: &[Value]) -> gml::Result<Value> {
        let position = expect_args!(args, [real])?;
        let instance = self.instance_list.get(context.this);
        if context.relative {
            instance.path_position.set(position + instance.path_position.get());
        } else {
            instance.path_position.set(position);
        }
        Ok(Default::default())
    }

    pub fn action_path_speed(&mut self, context: &mut Context, args: &[Value]) -> gml::Result<Value> {
        let speed = expect_args!(args, [real])?;
        let instance = self.instance_list.get(context.this);
        if context.relative {
            instance.path_speed.set(speed + instance.path_speed.get());
        } else {
            instance.path_speed.set(speed);
        }
        Ok(Default::default())
    }

    pub fn action_linear_step(&mut self, _context: &mut Context, _args: &[Value]) -> gml::Result<Value> {
        // Expected arg count: 4
        unimplemented!("Called unimplemented kernel function action_linear_step")
    }

    pub fn action_potential_step(&mut self, _context: &mut Context, _args: &[Value]) -> gml::Result<Value> {
        // Expected arg count: 4
        unimplemented!("Called unimplemented kernel function action_potential_step")
    }

    pub fn action_kill_object(&mut self, context: &mut Context, args: &[Value]) -> gml::Result<Value> {
        expect_args!(args, [])?;
        self.run_instance_event(gml::ev::DESTROY, 0, context.this, context.this, None)?;
        self.instance_list.mark_deleted(context.this);
        Ok(Default::default())
    }

    pub fn action_create_object(&mut self, context: &mut Context, args: &[Value]) -> gml::Result<Value> {
        let (object_id, x, y) = expect_args!(args, [int, real, real])?;
        if let Some(Some(object)) = self.assets.objects.get(object_id as usize) {
            let (relative_x, relative_y) = if context.relative {
                let instance = self.instance_list.get(context.this);
                (instance.x.get(), instance.y.get())
            } else {
                (Real::from(0.0), Real::from(0.0))
            };
            self.last_instance_id += 1;
            let instance = self.instance_list.insert(Instance::new(
                self.last_instance_id,
                x + relative_x,
                y + relative_y,
                object_id,
                object,
            ));
            self.run_instance_event(gml::ev::CREATE, 0, instance, instance, None)?;
            Ok(Default::default())
        } else {
            Err(gml::Error::FunctionError("action_create_object".into(), format!("Invalid object ID: {}", object_id)))
        }
    }

    pub fn action_create_object_motion(&mut self, context: &mut Context, args: &[Value]) -> gml::Result<Value> {
        let (object_id, x, y, speed, direction) = expect_args!(args, [int, real, real, real, real])?;
        if let Some(Some(object)) = self.assets.objects.get(object_id as usize) {
            let (relative_x, relative_y) = if context.relative {
                let instance = self.instance_list.get(context.this);
                (instance.x.get(), instance.y.get())
            } else {
                (Real::from(0.0), Real::from(0.0))
            };
            self.last_instance_id += 1;
            let instance = self.instance_list.insert(Instance::new(
                self.last_instance_id,
                x + relative_x,
                y + relative_y,
                object_id,
                object,
            ));
            self.instance_list.get(instance).set_speed_direction(speed, direction);
            self.run_instance_event(gml::ev::CREATE, 0, instance, instance, None)?;
            Ok(Default::default())
        } else {
            Err(gml::Error::FunctionError(
                "action_create_object_motion".into(),
                format!("Invalid object ID: {}", object_id),
            ))
        }
    }

    pub fn action_create_object_random(&mut self, _context: &mut Context, _args: &[Value]) -> gml::Result<Value> {
        // Expected arg count: 6
        unimplemented!("Called unimplemented kernel function action_create_object_random")
    }

    pub fn action_change_object(&mut self, context: &mut Context, args: &[Value]) -> gml::Result<Value> {
        self.instance_change(context, args)
    }

    pub fn action_kill_position(&mut self, _context: &mut Context, _args: &[Value]) -> gml::Result<Value> {
        // Expected arg count: 2
        unimplemented!("Called unimplemented kernel function action_kill_position")
    }

    pub fn action_sprite_set(&mut self, context: &mut Context, args: &[Value]) -> gml::Result<Value> {
        let (sprite_id, image_index, image_speed) = expect_args!(args, [int, real, real])?;
        let instance = self.instance_list.get(context.this);
        instance.bbox_is_stale.set(true);
        instance.sprite_index.set(sprite_id);
        instance.image_index.set(image_index);
        instance.image_speed.set(image_speed);
        Ok(Default::default())
    }

    pub fn action_sprite_transform(&mut self, context: &mut Context, args: &[Value]) -> gml::Result<Value> {
        let (mut xsc, mut ysc, ang, mirroring) = expect_args!(args, [real, real, real, int])?;
        let instance = self.instance_list.get(context.this);
        let (hmirr, vmirr) = match mirroring {
            1 => (true, false),
            2 => (false, true),
            3 => (true, true),
            0 | _ => (false, false),
        };
        if hmirr {
            xsc = -xsc;
        }
        if vmirr {
            ysc = -ysc;
        }
        instance.image_xscale.set(xsc);
        instance.image_yscale.set(ysc);
        instance.image_angle.set(ang);
        Ok(Default::default())
    }

    pub fn action_sprite_color(&mut self, context: &mut Context, args: &[Value]) -> gml::Result<Value> {
        let (col, alpha) = expect_args!(args, [int, real])?;
        let instance = self.instance_list.get(context.this);
        instance.image_blend.set(col);
        instance.image_alpha.set(alpha);
        Ok(Default::default())
    }

    pub fn action_sound(&mut self, _context: &mut Context, _args: &[Value]) -> gml::Result<Value> {
        // Expected arg count: 2
        // TODO
        //unimplemented!("Called unimplemented kernel function action_sound")
        Ok(Default::default())
    }

    pub fn action_end_sound(&mut self, _context: &mut Context, _args: &[Value]) -> gml::Result<Value> {
        // Expected arg count: 1
        // TODO
        //unimplemented!("Called unimplemented kernel function action_end_sound")
        Ok(Default::default())
    }

    pub fn action_if_sound(&mut self, _context: &mut Context, _args: &[Value]) -> gml::Result<Value> {
        // Expected arg count: 1
        unimplemented!("Called unimplemented kernel function action_if_sound")
    }

    pub fn action_another_room(&mut self, _context: &mut Context, args: &[Value]) -> gml::Result<Value> {
        let (room_id, transition) = expect_args!(args, [int, int])?;
        self.scene_change = Some(SceneChange::Room(room_id));
        self.transition_kind = transition;
        Ok(Default::default())
    }

    pub fn action_current_room(&mut self, _context: &mut Context, args: &[Value]) -> gml::Result<Value> {
        let transition = expect_args!(args, [int])?;
        self.scene_change = Some(SceneChange::Room(self.room_id));
        self.transition_kind = transition;
        Ok(Default::default())
    }

    pub fn action_previous_room(&mut self, context: &mut Context, args: &[Value]) -> gml::Result<Value> {
        let transition = expect_args!(args, [int])?;
        self.transition_kind = transition;
        self.room_goto_previous(context, &[])
    }

    pub fn action_next_room(&mut self, context: &mut Context, args: &[Value]) -> gml::Result<Value> {
        let transition = expect_args!(args, [int])?;
        self.transition_kind = transition;
        self.room_goto_next(context, &[])
    }

    pub fn action_if_previous_room(&mut self, _context: &mut Context, args: &[Value]) -> gml::Result<Value> {
        expect_args!(args, [])?;
        match self.room_order.first() {
            Some(&room_id) => Ok((room_id != self.room_id).into()),
            None => Err(gml::Error::EndOfRoomOrder),
        }
    }

    pub fn action_if_next_room(&mut self, _context: &mut Context, args: &[Value]) -> gml::Result<Value> {
        expect_args!(args, [])?;
        match self.room_order.last() {
            Some(&room_id) => Ok((room_id != self.room_id).into()),
            None => Err(gml::Error::EndOfRoomOrder),
        }
    }

    pub fn action_set_alarm(&mut self, context: &mut Context, args: &[Value]) -> gml::Result<Value> {
        let (time, alarm) = expect_args!(args, [int, int])?;
        self.instance_list.get(context.this).alarms.borrow_mut().insert(alarm as u32, time);
        Ok(Default::default())
    }

    pub fn action_sleep(&mut self, context: &mut Context, args: &[Value]) -> gml::Result<Value> {
        let (millis, redraw) = expect_args!(args, [any, any])?;
        if redraw.is_truthy() {
            self.screen_redraw(context, &[])?;
        }
        self.sleep(context, &[millis])
    }

    pub fn action_set_timeline(&mut self, context: &mut Context, args: &[Value]) -> gml::Result<Value> {
        let (index, position) = expect_args!(args, [int, real])?;
        let instance = self.instance_list.get(context.this);
        instance.timeline_index.set(index);
        instance.timeline_position.set(position);
        instance.timeline_running.set(true);
        Ok(Default::default())
    }

    pub fn action_timeline_set(&mut self, context: &mut Context, args: &[Value]) -> gml::Result<Value> {
        let (index, position, start_option, loop_option) = expect_args!(args, [int, real, int, int])?;
        let instance = self.instance_list.get(context.this);
        instance.timeline_index.set(index);
        instance.timeline_position.set(position);
        instance.timeline_running.set(start_option == 0);
        instance.timeline_loop.set(loop_option == 1);
        Ok(Default::default())
    }

    pub fn action_timeline_start(&mut self, context: &mut Context, args: &[Value]) -> gml::Result<Value> {
        expect_args!(args, [])?;
        self.instance_list.get(context.this).timeline_running.set(true);
        Ok(Default::default())
    }

    pub fn action_timeline_pause(&mut self, context: &mut Context, args: &[Value]) -> gml::Result<Value> {
        expect_args!(args, [])?;
        self.instance_list.get(context.this).timeline_running.set(false);
        Ok(Default::default())
    }

    pub fn action_timeline_stop(&mut self, context: &mut Context, args: &[Value]) -> gml::Result<Value> {
        expect_args!(args, [])?;
        let instance = self.instance_list.get(context.this);
        instance.timeline_position.set(Real::from(0.0));
        instance.timeline_running.set(false);
        Ok(Default::default())
    }

    pub fn action_set_timeline_position(&mut self, context: &mut Context, args: &[Value]) -> gml::Result<Value> {
        let position = expect_args!(args, [real])?;
        let instance = self.instance_list.get(context.this);
        if context.relative {
            instance.timeline_position.set(instance.timeline_position.get() + position);
        } else {
            instance.timeline_position.set(position);
        }
        Ok(Default::default())
    }

    pub fn action_set_timeline_speed(&mut self, context: &mut Context, args: &[Value]) -> gml::Result<Value> {
        let speed = expect_args!(args, [real])?;
        let instance = self.instance_list.get(context.this);
        if context.relative {
            instance.timeline_speed.set(instance.timeline_speed.get() + speed);
        } else {
            instance.timeline_speed.set(speed);
        }
        Ok(Default::default())
    }

    pub fn action_message(&mut self, context: &mut Context, args: &[Value]) -> gml::Result<Value> {
        self.show_message(context, args)
    }

    pub fn action_show_info(&mut self, _context: &mut Context, _args: &[Value]) -> gml::Result<Value> {
        // Expected arg count: 0
        unimplemented!("Called unimplemented kernel function action_show_info")
    }

    pub fn action_show_video(&mut self, _context: &mut Context, _args: &[Value]) -> gml::Result<Value> {
        // Expected arg count: 3
        unimplemented!("Called unimplemented kernel function action_show_video")
    }

    pub fn action_splash_video(&mut self, _context: &mut Context, _args: &[Value]) -> gml::Result<Value> {
        // Expected arg count: 2
        unimplemented!("Called unimplemented kernel function action_splash_video")
    }

    pub fn action_splash_text(&mut self, _context: &mut Context, _args: &[Value]) -> gml::Result<Value> {
        // Expected arg count: 1
        unimplemented!("Called unimplemented kernel function action_splash_text")
    }

    pub fn action_splash_image(&mut self, _context: &mut Context, _args: &[Value]) -> gml::Result<Value> {
        // Expected arg count: 1
        unimplemented!("Called unimplemented kernel function action_splash_image")
    }

    pub fn action_splash_web(&mut self, _context: &mut Context, _args: &[Value]) -> gml::Result<Value> {
        // Expected arg count: 2
        unimplemented!("Called unimplemented kernel function action_splash_web")
    }

    pub fn action_splash_settings(&mut self, _context: &mut Context, _args: &[Value]) -> gml::Result<Value> {
        // Expected arg count: 5
        unimplemented!("Called unimplemented kernel function action_splash_settings")
    }

    pub fn action_end_game(&mut self, context: &mut Context, args: &[Value]) -> gml::Result<Value> {
        self.game_end(context, args)
    }

    pub fn action_restart_game(&mut self, context: &mut Context, args: &[Value]) -> gml::Result<Value> {
        self.game_restart(context, args)
    }

    pub fn action_save_game(&mut self, _context: &mut Context, _args: &[Value]) -> gml::Result<Value> {
        // Expected arg count: 1
        unimplemented!("Called unimplemented kernel function action_save_game")
    }

    pub fn action_load_game(&mut self, _context: &mut Context, _args: &[Value]) -> gml::Result<Value> {
        // Expected arg count: 1
        unimplemented!("Called unimplemented kernel function action_load_game")
    }

    pub fn action_replace_sprite(&mut self, _context: &mut Context, _args: &[Value]) -> gml::Result<Value> {
        // Expected arg count: 3
        unimplemented!("Called unimplemented kernel function action_replace_sprite")
    }

    pub fn action_replace_sound(&mut self, _context: &mut Context, _args: &[Value]) -> gml::Result<Value> {
        // Expected arg count: 2
        unimplemented!("Called unimplemented kernel function action_replace_sound")
    }

    pub fn action_replace_background(&mut self, _context: &mut Context, _args: &[Value]) -> gml::Result<Value> {
        // Expected arg count: 2
        unimplemented!("Called unimplemented kernel function action_replace_background")
    }

    pub fn action_if_empty(&mut self, context: &mut Context, args: &[Value]) -> gml::Result<Value> {
        Ok((!self.action_if_collision(context, args)?.is_truthy()).into())
    }

    pub fn action_if_collision(&mut self, context: &mut Context, args: &[Value]) -> gml::Result<Value> {
        let (mut x, mut y, collision) = expect_args!(args, [real, real, any])?;
        if context.relative {
            let instance = self.instance_list.get(context.this);
            x += instance.x.get();
            y += instance.y.get();
        }
        Ok((!if collision.is_truthy() {
            self.place_empty(context, &[x.into(), y.into()])
        } else {
            self.place_free(context, &[x.into(), y.into()])
        }?
        .is_truthy())
        .into())
    }

    pub fn action_if(&mut self, _context: &mut Context, args: &[Value]) -> gml::Result<Value> {
        expect_args!(args, [any]).map(|x| x.is_truthy().into())
    }

    pub fn action_if_number(&mut self, _context: &mut Context, args: &[Value]) -> gml::Result<Value> {
        let (object_id, number, comparator) = expect_args!(args, [int, int, int])?;
        if let Some(ids) = self.assets.objects.get_asset(object_id).map(|x| x.children.clone()) {
            let count = ids.borrow().iter().copied().map(|id| self.instance_list.count(id)).sum::<usize>() as i32;
            let cond = match comparator {
                1 => count < number,
                2 => count > number,
                0 | _ => count == number,
            };
            Ok(cond.into())
        } else {
            Ok(0.into())
        }
    }

    pub fn action_if_object(&mut self, context: &mut Context, args: &[Value]) -> gml::Result<Value> {
        let (object, mut x, mut y) = expect_args!(args, [any, real, real])?;
        if context.relative {
            let instance = self.instance_list.get(context.this);
            x += instance.x.get();
            y += instance.y.get();
        }
        self.place_meeting(context, &[x.into(), y.into(), object])
    }

    pub fn action_if_question(&mut self, _context: &mut Context, _args: &[Value]) -> gml::Result<Value> {
        // Expected arg count: 1
        unimplemented!("Called unimplemented kernel function action_if_question")
    }

    pub fn action_if_dice(&mut self, _context: &mut Context, args: &[Value]) -> gml::Result<Value> {
        let bound = expect_args!(args, [real])?;
        Ok((self.rand.next(bound.into()) < 1.0).into())
    }

    pub fn action_if_mouse(&mut self, _context: &mut Context, _args: &[Value]) -> gml::Result<Value> {
        // Expected arg count: 1
        unimplemented!("Called unimplemented kernel function action_if_mouse")
    }

    pub fn action_if_aligned(&mut self, _context: &mut Context, _args: &[Value]) -> gml::Result<Value> {
        // Expected arg count: 2
        unimplemented!("Called unimplemented kernel function action_if_aligned")
    }

    pub fn action_execute_script(&mut self, context: &mut Context, args: &[Value]) -> gml::Result<Value> {
        let (script_id, arg1, arg2, arg3, arg4, arg5) = expect_args!(args, [int, any, any, any, any, any])?;
        if let Some(script) = self.assets.scripts.get_asset(script_id) {
            let instructions = script.compiled.clone();

            let mut new_context = Context {
                this: context.this,
                other: context.other,
                event_action: context.event_action,
                relative: context.relative,
                event_type: context.event_type,
                event_number: context.event_number,
                event_object: context.event_object,
                arguments: [
                    arg1,
                    arg2,
                    arg3,
                    arg4,
                    arg5,
                    Default::default(),
                    Default::default(),
                    Default::default(),
                    Default::default(),
                    Default::default(),
                    Default::default(),
                    Default::default(),
                    Default::default(),
                    Default::default(),
                    Default::default(),
                    Default::default(),
                ],
                argument_count: 5,
                locals: DummyFieldHolder::new(),
                return_value: Default::default(),
            };
            self.execute(&instructions, &mut new_context)?;
            Ok(new_context.return_value)
        } else {
            Err(gml::Error::NonexistentAsset(asset::Type::Script, script_id))
        }
    }

    pub fn action_inherited(&mut self, context: &mut Context, args: &[Value]) -> gml::Result<Value> {
        self.event_inherited(context, args)
    }

    pub fn action_if_variable(&mut self, _context: &mut Context, args: &[Value]) -> gml::Result<Value> {
        let (lhs, rhs, comparator) = expect_args!(args, [any, any, int])?;
        let operator = match comparator {
            1 => Value::gml_lt,
            2 => Value::gml_gt,
            0 | _ => Value::gml_eq,
        };
        operator(lhs, rhs)
    }

    pub fn action_draw_variable(&mut self, context: &mut Context, args: &[Value]) -> gml::Result<Value> {
        let (variable, mut x, mut y) = expect_args!(args, [any, real, real])?;
        if context.relative {
            let instance = self.instance_list.get(context.this);
            x += instance.x.get();
            y += instance.y.get();
        }
        self.draw_text(context, &[x.into(), y.into(), variable])
    }

    pub fn action_set_score(&mut self, context: &mut Context, args: &[Value]) -> gml::Result<Value> {
        let score = expect_args!(args, [int])?;
        if context.relative {
            self.score += score;
        } else {
            self.score = score;
        }
        Ok(Default::default())
    }

    pub fn action_if_score(&mut self, _context: &mut Context, args: &[Value]) -> gml::Result<Value> {
        let (value, method) = expect_args!(args, [real, int])?;

        Ok(match method {
            1 => Real::from(self.score) < value,
            2 => Real::from(self.score) > value,
            0 | _ => Real::from(self.score) == value,
        }
        .into())
    }

    pub fn action_draw_score(&mut self, context: &mut Context, args: &[Value]) -> gml::Result<Value> {
        let (mut x, mut y, caption) = expect_args!(args, [real, real, bytes])?;
        if context.relative {
            let instance = self.instance_list.get(context.this);
            x += instance.x.get();
            y += instance.y.get();
        }
        self.draw_text(context, &[x.into(), y.into(), format!("{}{}", caption, self.score).into()])
    }

    pub fn action_highscore_show(&mut self, _context: &mut Context, _args: &[Value]) -> gml::Result<Value> {
        // Expected arg count: 5
        unimplemented!("Called unimplemented kernel function action_highscore_show")
    }

    pub fn action_highscore_clear(&mut self, _context: &mut Context, _args: &[Value]) -> gml::Result<Value> {
        // Expected arg count: 0
        unimplemented!("Called unimplemented kernel function action_highscore_clear")
    }

    pub fn action_set_life(&mut self, context: &mut Context, args: &[Value]) -> gml::Result<Value> {
        let lives = expect_args!(args, [int])?;
        if context.relative {
            self.lives += lives;
        } else {
            self.lives = lives;
        }
        Ok(Default::default())
    }

    pub fn action_if_life(&mut self, _context: &mut Context, args: &[Value]) -> gml::Result<Value> {
        let (value, method) = expect_args!(args, [real, int])?;

        Ok(match method {
            1 => Real::from(self.lives) < value,
            2 => Real::from(self.lives) > value,
            0 | _ => Real::from(self.lives) == value,
        }
        .into())
    }

    pub fn action_draw_life(&mut self, context: &mut Context, args: &[Value]) -> gml::Result<Value> {
        let (mut x, mut y, caption) = expect_args!(args, [real, real, bytes])?;
        if context.relative {
            let instance = self.instance_list.get(context.this);
            x += instance.x.get();
            y += instance.y.get();
        }
        self.draw_text(context, &[x.into(), y.into(), format!("{}{}", caption, self.lives).into()])
    }

    pub fn action_draw_life_images(&mut self, context: &mut Context, args: &[Value]) -> gml::Result<Value> {
        let (mut x, mut y, sprite_index) = expect_args!(args, [real, real, int])?;
        if context.relative {
            let inst = self.instance_list.get(context.this);
            x += inst.x.get();
            y += inst.y.get();
        }
        if let Some(sprite) = self.assets.sprites.get_asset(sprite_index) {
            if let Some(atlas_ref) = sprite.frames.get(0).map(|x| &x.atlas_ref) {
                for _ in 0..self.lives {
                    self.renderer.draw_sprite(atlas_ref, x.into(), y.into(), 1.0, 1.0, 0.0, 0xFFFFFF, 1.0);
                    x += sprite.width.into();
                }
            }
        }
        Ok(Default::default())
    }

    pub fn action_set_health(&mut self, _context: &mut Context, args: &[Value]) -> gml::Result<Value> {
        let health = expect_args!(args, [real])?;
        self.health = health;
        Ok(Default::default())
    }

    pub fn action_if_health(&mut self, _context: &mut Context, args: &[Value]) -> gml::Result<Value> {
        let (value, method) = expect_args!(args, [real, int])?;

        Ok(match method {
            1 => self.health < value,
            2 => self.health > value,
            0 | _ => self.health == value,
        }
        .into())
    }

    pub fn action_draw_health(&mut self, context: &mut Context, args: &[Value]) -> gml::Result<Value> {
        let (mut x1, mut y1, mut x2, mut y2, back_col, col) = expect_args!(args, [real, real, real, real, int, int])?;

        if context.relative {
            let instance = self.instance_list.get(context.this);
            let x = instance.x.get();
            let y = instance.y.get();
            x1 += x;
            x2 += x;
            y1 += y;
            y2 += y;
        }

        let health_ratio = f64::from(self.health / Real::from(100.0));

        use mappings::constants;
        let bar_colour = match col {
            0 => {
                // green to red (actually c_lime to c_red)
                if health_ratio > 0.5 {
                    i32::from_le_bytes([((1.0 - health_ratio) * (2.0 * 255.0)) as u8, 255, 0, 0])
                } else {
                    i32::from_le_bytes([255, (health_ratio * (2.0 * 255.0)) as u8, 0, 0])
                }
            },
            1 => {
                // white to black
                let value = (health_ratio * 255.0) as u8;
                i32::from_le_bytes([value, value, value, 0])
            },
            2 => constants::C_BLACK as i32,
            3 => constants::C_GRAY as i32,
            4 => constants::C_SILVER as i32,
            5 => constants::C_WHITE as i32,
            6 => constants::C_MAROON as i32,
            7 => constants::C_GREEN as i32,
            8 => constants::C_OLIVE as i32,
            9 => constants::C_NAVY as i32,
            10 => constants::C_PURPLE as i32,
            11 => constants::C_TEAL as i32,
            12 => constants::C_RED as i32,
            13 => constants::C_LIME as i32,
            14 => constants::C_YELLOW as i32,
            15 => constants::C_BLUE as i32,
            16 => constants::C_FUCHSIA as i32,
            17 => constants::C_AQUA as i32,
            _ => constants::C_BLACK as i32,
        };
        let back_colour = match back_col {
            0 => None,
            1 => Some(constants::C_BLACK as i32),
            2 => Some(constants::C_GRAY as i32),
            3 => Some(constants::C_SILVER as i32),
            4 => Some(constants::C_WHITE as i32),
            5 => Some(constants::C_MAROON as i32),
            6 => Some(constants::C_GREEN as i32),
            7 => Some(constants::C_OLIVE as i32),
            8 => Some(constants::C_NAVY as i32),
            9 => Some(constants::C_PURPLE as i32),
            10 => Some(constants::C_TEAL as i32),
            11 => Some(constants::C_RED as i32),
            12 => Some(constants::C_LIME as i32),
            13 => Some(constants::C_YELLOW as i32),
            14 => Some(constants::C_BLUE as i32),
            15 => Some(constants::C_FUCHSIA as i32),
            16 => Some(constants::C_AQUA as i32),
            _ => Some(constants::C_PURPLE as i32),
        };

        if let Some(colour) = back_colour {
            self.renderer.draw_rectangle(x1.into(), y1.into(), x2.into(), y2.into(), colour, self.draw_alpha.into());
            self.renderer.draw_rectangle_outline(x1.into(), y1.into(), x2.into(), y2.into(), 0, self.draw_alpha.into());
        }

        x2 = x1 + ((x2 - x1) * health_ratio.into());
        self.renderer.draw_rectangle(x1.into(), y1.into(), x2.into(), y2.into(), bar_colour, self.draw_alpha.into());
        self.renderer.draw_rectangle_outline(x1.into(), y1.into(), x2.into(), y2.into(), 0, self.draw_alpha.into());

        Ok(Default::default())
    }

    pub fn action_set_caption(&mut self, _context: &mut Context, args: &[Value]) -> gml::Result<Value> {
        let (sc_show, sc_cap, lv_show, lv_cap, hl_show, hl_cap) =
            expect_args!(args, [any, bytes, any, bytes, any, bytes])?;

        self.score_capt_d = sc_show.is_truthy();
        self.lives_capt_d = lv_show.is_truthy();
        self.health_capt_d = hl_show.is_truthy();

        self.score_capt = sc_cap;
        self.lives_capt = lv_cap;
        self.health_capt = hl_cap;

        Ok(Default::default())
    }

    pub fn action_partsyst_create(&mut self, _context: &mut Context, args: &[Value]) -> gml::Result<Value> {
        let depth = expect_args!(args, [real])?;
        self.particles.get_dnd_system_mut().depth = depth;
        Ok(Default::default())
    }

    pub fn action_partsyst_destroy(&mut self, _context: &mut Context, args: &[Value]) -> gml::Result<Value> {
        expect_args!(args, [])?;
        self.particles.destroy_dnd_system();
        Ok(Default::default())
    }

    pub fn action_partsyst_clear(&mut self, _context: &mut Context, args: &[Value]) -> gml::Result<Value> {
        expect_args!(args, [])?;
        self.particles.clear_dnd_system();
        Ok(Default::default())
    }

    pub fn action_parttype_create_old(&mut self, _context: &mut Context, args: &[Value]) -> gml::Result<Value> {
        let (id, shape, size_min, size_max, col1, col2) = expect_args!(args, [int, int, real, real, int, int])?;
        let pt = self.particles.get_dnd_type_mut(id as usize);
        pt.graphic = particle::ParticleGraphic::Shape(shape);
        pt.size_min = size_min;
        pt.size_max = size_max;
        pt.size_incr = 0.into();
        pt.size_wiggle = 0.into();
        pt.color = particle::ParticleColor::Two(col1, col2);
        Ok(Default::default())
    }

    pub fn action_parttype_create(&mut self, _context: &mut Context, args: &[Value]) -> gml::Result<Value> {
        let (id, shape, sprite, size_min, size_max, size_incr) = expect_args!(args, [int, int, int, real, real, real])?;
        let pt = self.particles.get_dnd_type_mut(id as usize);
        pt.graphic = if self.assets.sprites.get_asset(sprite).is_none() {
            particle::ParticleGraphic::Shape(shape)
        } else {
            particle::ParticleGraphic::Sprite { sprite, animat: true, random: false, stretch: false }
        };
        pt.size_min = size_min;
        pt.size_max = size_max;
        pt.size_incr = size_incr;
        pt.size_wiggle = 0.into();
        Ok(Default::default())
    }

    pub fn action_parttype_color(&mut self, _context: &mut Context, args: &[Value]) -> gml::Result<Value> {
        let (id, changing, col1, col2, start_alpha, end_alpha) = expect_args!(args, [int, any, int, int, real, real])?;
        let pt = self.particles.get_dnd_type_mut(id as usize);
        pt.color = if changing.is_truthy() {
            particle::ParticleColor::Two(col1, col2)
        } else {
            particle::ParticleColor::Mix(col1, col2)
        };
        pt.alpha1 = start_alpha;
        pt.alpha2 = (start_alpha + end_alpha) / Real::from(2.0);
        pt.alpha3 = end_alpha;
        Ok(Default::default())
    }

    pub fn action_parttype_life(&mut self, _context: &mut Context, args: &[Value]) -> gml::Result<Value> {
        let (id, life_min, life_max) = expect_args!(args, [int, int, int])?;
        let pt = self.particles.get_dnd_type_mut(id as usize);
        pt.life_min = life_min;
        pt.life_max = life_max;
        Ok(Default::default())
    }

    pub fn action_parttype_speed(&mut self, _context: &mut Context, args: &[Value]) -> gml::Result<Value> {
        let (id, speed_min, speed_max, dir_min, dir_max, friction) =
            expect_args!(args, [int, real, real, real, real, real])?;
        let pt = self.particles.get_dnd_type_mut(id as usize);
        pt.speed_min = speed_min;
        pt.speed_max = speed_max;
        pt.dir_min = dir_min;
        pt.dir_max = dir_max;
        pt.speed_incr = -friction;
        Ok(Default::default())
    }

    pub fn action_parttype_gravity(&mut self, _context: &mut Context, args: &[Value]) -> gml::Result<Value> {
        let (id, grav_amount, grav_dir) = expect_args!(args, [int, real, real])?;
        let pt = self.particles.get_dnd_type_mut(id as usize);
        pt.grav_amount = grav_amount;
        pt.grav_dir = grav_dir;
        Ok(Default::default())
    }

    pub fn action_parttype_secondary(&mut self, _context: &mut Context, args: &[Value]) -> gml::Result<Value> {
        let (id, step_type, step_number, death_type, death_number) = expect_args!(args, [int, int, int, int, int])?;
        self.particles.dnd_type_secondary(
            id as usize,
            step_type as usize,
            step_number,
            death_type as usize,
            death_number,
        );
        Ok(Default::default())
    }

    pub fn action_partemit_create(&mut self, _context: &mut Context, args: &[Value]) -> gml::Result<Value> {
        let (id, shape, xmin, ymin, xmax, ymax) = expect_args!(args, [int, int, real, real, real, real])?;
        let em = self.particles.get_dnd_emitter_mut(id as usize);
        em.shape = match shape {
            1 => particle::Shape::Ellipse,
            2 => particle::Shape::Diamond,
            3 => particle::Shape::Line,
            _ => particle::Shape::Rectangle,
        };
        em.xmin = xmin;
        em.ymin = ymin;
        em.xmax = xmax;
        em.ymax = ymax;
        Ok(Default::default())
    }

    pub fn action_partemit_destroy(&mut self, _context: &mut Context, args: &[Value]) -> gml::Result<Value> {
        let id = expect_args!(args, [int])?;
        self.particles.destroy_dnd_emitter(id as usize);
        Ok(Default::default())
    }

    pub fn action_partemit_burst(&mut self, _context: &mut Context, args: &[Value]) -> gml::Result<Value> {
        let (id, parttype, number) = expect_args!(args, [int, int, int])?;
        self.particles.dnd_emitter_burst(id as usize, parttype as usize, number, &mut self.rand);
        Ok(Default::default())
    }

    pub fn action_partemit_stream(&mut self, _context: &mut Context, args: &[Value]) -> gml::Result<Value> {
        let (id, parttype, number) = expect_args!(args, [int, int, int])?;
        self.particles.dnd_emitter_stream(id as usize, parttype as usize, number);
        Ok(Default::default())
    }

    pub fn action_cd_play(&mut self, _context: &mut Context, _args: &[Value]) -> gml::Result<Value> {
        // Expected arg count: 2
        unimplemented!("Called unimplemented kernel function action_cd_play")
    }

    pub fn action_cd_stop(&mut self, _context: &mut Context, _args: &[Value]) -> gml::Result<Value> {
        // Expected arg count: 0
        unimplemented!("Called unimplemented kernel function action_cd_stop")
    }

    pub fn action_cd_pause(&mut self, _context: &mut Context, _args: &[Value]) -> gml::Result<Value> {
        // Expected arg count: 0
        unimplemented!("Called unimplemented kernel function action_cd_pause")
    }

    pub fn action_cd_resume(&mut self, _context: &mut Context, _args: &[Value]) -> gml::Result<Value> {
        // Expected arg count: 0
        unimplemented!("Called unimplemented kernel function action_cd_resume")
    }

    pub fn action_cd_present(&mut self, _context: &mut Context, _args: &[Value]) -> gml::Result<Value> {
        // Expected arg count: 0
        unimplemented!("Called unimplemented kernel function action_cd_present")
    }

    pub fn action_cd_playing(&mut self, _context: &mut Context, _args: &[Value]) -> gml::Result<Value> {
        // Expected arg count: 0
        unimplemented!("Called unimplemented kernel function action_cd_playing")
    }

    pub fn action_set_cursor(&mut self, _context: &mut Context, _args: &[Value]) -> gml::Result<Value> {
        // Expected arg count: 2
        unimplemented!("Called unimplemented kernel function action_set_cursor")
    }

    pub fn action_webpage(&mut self, _context: &mut Context, _args: &[Value]) -> gml::Result<Value> {
        // Expected arg count: 1
        unimplemented!("Called unimplemented kernel function action_webpage")
    }

    pub fn action_draw_sprite(&mut self, context: &mut Context, args: &[Value]) -> gml::Result<Value> {
        let (sprite_id, x, y, image_index) = expect_args!(args, [any, real, real, any])?;
        let instance = self.instance_list.get(context.this);
        let (x, y) = if context.relative { (x + instance.x.get(), y + instance.y.get()) } else { (x, y) };
        self.draw_sprite(context, &[sprite_id, image_index, x.into(), y.into()])
    }

    pub fn action_draw_background(&mut self, context: &mut Context, args: &[Value]) -> gml::Result<Value> {
        let (bg_index, x, y, tiled) = expect_args!(args, [any, any, any, any])?;
        if tiled.is_truthy() {
            self.draw_background_tiled(context, &[bg_index, x, y])
        } else {
            self.draw_background(context, &[bg_index, x, y])
        }
    }

    pub fn action_draw_text(&mut self, context: &mut Context, args: &[Value]) -> gml::Result<Value> {
        let (text, mut x, mut y) = expect_args!(args, [any, real, real])?;
        if context.relative {
            let instance = self.instance_list.get(context.this);
            x += instance.x.get();
            y += instance.y.get();
        }
        self.draw_text(context, &[x.into(), y.into(), text])
    }

    pub fn action_draw_text_transformed(&mut self, context: &mut Context, args: &[Value]) -> gml::Result<Value> {
        let (text, mut x, mut y, xscale, yscale, angle) = expect_args!(args, [any, real, real, any, any, any])?;
        if context.relative {
            let instance = self.instance_list.get(context.this);
            x += instance.x.get();
            y += instance.y.get();
        }
        self.draw_text_transformed(context, &[x.into(), y.into(), text, xscale, yscale, angle])
    }

    pub fn action_draw_rectangle(&mut self, context: &mut Context, args: &[Value]) -> gml::Result<Value> {
        let (x1, y1, x2, y2, border) = expect_args!(args, [real, real, real, real, any])?;
        if context.relative {
            let instance = self.instance_list.get(context.this);
            let x = instance.x.get();
            let y = instance.y.get();
            self.draw_rectangle(context, &[
                Value::from(x1 + x),
                Value::from(y1 + y),
                Value::from(x2 + x),
                Value::from(y2 + y),
                border,
            ])
        } else {
            self.draw_rectangle(context, &[Value::from(x1), Value::from(y1), Value::from(x2), Value::from(y2), border])
        }
    }

    pub fn action_draw_gradient_hor(&mut self, _context: &mut Context, _args: &[Value]) -> gml::Result<Value> {
        // Expected arg count: 6
        unimplemented!("Called unimplemented kernel function action_draw_gradient_hor")
    }

    pub fn action_draw_gradient_vert(&mut self, _context: &mut Context, _args: &[Value]) -> gml::Result<Value> {
        // Expected arg count: 6
        unimplemented!("Called unimplemented kernel function action_draw_gradient_vert")
    }

    pub fn action_draw_ellipse(&mut self, _context: &mut Context, _args: &[Value]) -> gml::Result<Value> {
        // Expected arg count: 5
        unimplemented!("Called unimplemented kernel function action_draw_ellipse")
    }

    pub fn action_draw_ellipse_gradient(&mut self, _context: &mut Context, _args: &[Value]) -> gml::Result<Value> {
        // Expected arg count: 6
        unimplemented!("Called unimplemented kernel function action_draw_ellipse_gradient")
    }

    pub fn action_draw_line(&mut self, _context: &mut Context, _args: &[Value]) -> gml::Result<Value> {
        // Expected arg count: 4
        unimplemented!("Called unimplemented kernel function action_draw_line")
    }

    pub fn action_draw_arrow(&mut self, _context: &mut Context, _args: &[Value]) -> gml::Result<Value> {
        // Expected arg count: 5
        unimplemented!("Called unimplemented kernel function action_draw_arrow")
    }

    pub fn action_color(&mut self, context: &mut Context, args: &[Value]) -> gml::Result<Value> {
        self.draw_set_color(context, args)
    }

    pub fn action_font(&mut self, _context: &mut Context, args: &[Value]) -> gml::Result<Value> {
        let (font_id, align) = expect_args!(args, [int, int])?;
        if self.draw_font_id != font_id {
            self.draw_font = self.assets.fonts.get_asset(font_id).map(|x| x.as_ref().clone());
            self.draw_font_id = font_id;
        }
        self.draw_halign = match align {
            1 => draw::Halign::Middle,
            2 => draw::Halign::Right,
            0 | _ => draw::Halign::Left,
        };
        Ok(Default::default())
    }

    pub fn action_fullscreen(&mut self, _context: &mut Context, _args: &[Value]) -> gml::Result<Value> {
        // Expected arg count: 1
        unimplemented!("Called unimplemented kernel function action_fullscreen")
    }

    pub fn action_snapshot(&mut self, context: &mut Context, args: &[Value]) -> gml::Result<Value> {
        self.screen_save(context, args)
    }

    pub fn action_effect(&mut self, context: &mut Context, args: &[Value]) -> gml::Result<Value> {
        let (kind, mut x, mut y, size, col, below) = expect_args!(args, [int, real, real, int, int, any])?;
        if context.relative {
            let instance = self.instance_list.get(context.this);
            x += instance.x.get();
            y += instance.y.get();
        }
        let kind = match kind {
            0 => particle::EffectType::Explosion,
            1 => particle::EffectType::Ring,
            2 => particle::EffectType::Ellipse,
            3 => particle::EffectType::Firework,
            4 => particle::EffectType::Smoke,
            5 => particle::EffectType::SmokeUp,
            6 => particle::EffectType::Star,
            7 => particle::EffectType::Spark,
            8 => particle::EffectType::Flare,
            9 => particle::EffectType::Cloud,
            10 => particle::EffectType::Rain,
            11 => particle::EffectType::Snow,
            _ => return Ok(Default::default()),
        };
        let size = match size {
            0 => particle::EffectSize::Small,
            2 => particle::EffectSize::Large,
            _ => particle::EffectSize::Medium,
        };
        self.particles.create_effect(
            kind,
            x,
            y,
            size,
            col,
            below.is_truthy(),
            (Real::from(30) / self.room_speed.into()).max(1.into()),
            self.room_width,
            self.room_height,
            &mut self.rand,
        );
        Ok(Default::default())
    }

    pub fn is_real(&mut self, _context: &mut Context, args: &[Value]) -> gml::Result<Value> {
        match expect_args!(args, [any])? {
            Value::Real(_) => Ok(gml::TRUE.into()),
            _ => Ok(gml::FALSE.into()),
        }
    }

    pub fn is_string(&mut self, _context: &mut Context, args: &[Value]) -> gml::Result<Value> {
        match expect_args!(args, [any])? {
            Value::Str(_) => Ok(gml::TRUE.into()),
            _ => Ok(gml::FALSE.into()),
        }
    }

    pub fn random(&mut self, _context: &mut Context, args: &[Value]) -> gml::Result<Value> {
        let bound = expect_args!(args, [real])?;
        Ok(self.rand.next(bound.into()).into())
    }

    pub fn random_range(&mut self, _context: &mut Context, args: &[Value]) -> gml::Result<Value> {
        let (lower, upper) = expect_args!(args, [real, real])?;
        Ok((lower.min(upper) + Real::from(self.rand.next((upper - lower).abs().into()))).into())
    }

    pub fn irandom(&mut self, _context: &mut Context, args: &[Value]) -> gml::Result<Value> {
        let bound = expect_args!(args, [int])?;
        Ok(self.rand.next_int(bound as _).into())
    }

    pub fn irandom_range(&mut self, _context: &mut Context, args: &[Value]) -> gml::Result<Value> {
        let (lower, upper) = expect_args!(args, [int, int])?;
        Ok((lower.min(upper) + self.rand.next_int((upper - lower).abs() as _)).into())
    }

    pub fn random_set_seed(&mut self, _context: &mut Context, args: &[Value]) -> gml::Result<Value> {
        let seed = expect_args!(args, [int])?;
        self.rand.set_seed(seed);
        Ok(Default::default())
    }

    pub fn random_get_seed(&mut self, _context: &mut Context, args: &[Value]) -> gml::Result<Value> {
        expect_args!(args, [])?;
        Ok(self.rand.seed().into())
    }

    pub fn randomize(&mut self, _context: &mut Context, args: &[Value]) -> gml::Result<Value> {
        expect_args!(args, [])?;
        match self.play_type {
            PlayType::Normal => self.rand.randomize(),
            PlayType::Record => {
                self.rand.randomize();
                self.stored_events.push_back(replay::Event::Randomize(self.rand.seed()));
            },
            PlayType::Replay => {
                if let Some(replay::Event::Randomize(seed)) = self.stored_events.pop_front() {
                    self.rand.set_seed(seed);
                } else {
                    return Err(gml::Error::ReplayError("randomize".into()))
                }
            },
        }
        Ok(Default::default())
    }

    pub fn abs(&mut self, _context: &mut Context, args: &[Value]) -> gml::Result<Value> {
        expect_args!(args, [real]).map(|x| Value::Real(x.abs()))
    }

    pub fn round(&mut self, _context: &mut Context, args: &[Value]) -> gml::Result<Value> {
        expect_args!(args, [real]).map(|x| x.round().into())
    }

    pub fn floor(&mut self, _context: &mut Context, args: &[Value]) -> gml::Result<Value> {
        expect_args!(args, [real]).map(|x| Value::Real(x.floor()))
    }

    pub fn ceil(&mut self, _context: &mut Context, args: &[Value]) -> gml::Result<Value> {
        expect_args!(args, [real]).map(|x| Value::Real(x.ceil()))
    }

    pub fn sign(&mut self, _context: &mut Context, args: &[Value]) -> gml::Result<Value> {
        expect_args!(args, [real])
            .map(|x| if x != 0.into() { Value::Real(x.into_inner().signum().into()) } else { 0.into() })
    }

    pub fn frac(&mut self, _context: &mut Context, args: &[Value]) -> gml::Result<Value> {
        expect_args!(args, [real]).map(|x| Value::Real(x.fract()))
    }

    pub fn sqrt(&mut self, _context: &mut Context, args: &[Value]) -> gml::Result<Value> {
        expect_args!(args, [real]).and_then(|x| match x.sqrt() {
            n if !n.as_ref().is_nan() => Ok(Value::Real(n)),
            n => Err(gml::Error::FunctionError("sqrt".into(), format!("can't get square root of {}", n))),
        })
    }

    pub fn sqr(&mut self, _context: &mut Context, args: &[Value]) -> gml::Result<Value> {
        expect_args!(args, [real]).map(|x| Value::Real(x * x))
    }

    pub fn exp(&mut self, _context: &mut Context, args: &[Value]) -> gml::Result<Value> {
        expect_args!(args, [real]).map(|x| Value::Real(x.exp()))
    }

    pub fn ln(&mut self, _context: &mut Context, args: &[Value]) -> gml::Result<Value> {
        expect_args!(args, [real]).map(|x| Value::Real(x.ln()))
    }

    pub fn log2(&mut self, _context: &mut Context, args: &[Value]) -> gml::Result<Value> {
        expect_args!(args, [real]).map(|x| Value::Real(x.log2()))
    }

    pub fn log10(&mut self, _context: &mut Context, args: &[Value]) -> gml::Result<Value> {
        expect_args!(args, [real]).map(|x| Value::Real(x.log10()))
    }

    pub fn sin(&mut self, _context: &mut Context, args: &[Value]) -> gml::Result<Value> {
        expect_args!(args, [real]).map(|x| Value::Real(x.sin()))
    }

    pub fn cos(&mut self, _context: &mut Context, args: &[Value]) -> gml::Result<Value> {
        expect_args!(args, [real]).map(|x| Value::Real(x.cos()))
    }

    pub fn tan(&mut self, _context: &mut Context, args: &[Value]) -> gml::Result<Value> {
        expect_args!(args, [real]).map(|x| Value::Real(x.tan()))
    }

    pub fn arcsin(&mut self, _context: &mut Context, args: &[Value]) -> gml::Result<Value> {
        expect_args!(args, [real]).map(|x| Value::Real(x.arcsin()))
    }

    pub fn arccos(&mut self, _context: &mut Context, args: &[Value]) -> gml::Result<Value> {
        expect_args!(args, [real]).map(|x| Value::Real(x.arccos()))
    }

    pub fn arctan(&mut self, _context: &mut Context, args: &[Value]) -> gml::Result<Value> {
        expect_args!(args, [real]).map(|x| Value::Real(x.arctan()))
    }

    pub fn arctan2(&mut self, _context: &mut Context, args: &[Value]) -> gml::Result<Value> {
        expect_args!(args, [real, real]).map(|(y, x)| Value::Real(y.arctan2(x)))
    }

    pub fn degtorad(&mut self, _context: &mut Context, args: &[Value]) -> gml::Result<Value> {
        expect_args!(args, [real]).map(|x| Value::Real(x.to_radians()))
    }

    pub fn radtodeg(&mut self, _context: &mut Context, args: &[Value]) -> gml::Result<Value> {
        expect_args!(args, [real]).map(|x| Value::Real(x.to_degrees()))
    }

    pub fn power(&mut self, _context: &mut Context, args: &[Value]) -> gml::Result<Value> {
        expect_args!(args, [real, real]).map(|(x, n)| Value::Real(x.into_inner().powf(n.into()).into()))
    }

    pub fn logn(&mut self, _context: &mut Context, args: &[Value]) -> gml::Result<Value> {
        expect_args!(args, [real, real]).map(|(n, x)| Value::Real(x.logn(n)))
    }

    pub fn min(&mut self, _context: &mut Context, args: &[Value]) -> gml::Result<Value> {
        let mut min = match args.first() {
            Some(v) => v.clone(),
            None => return Ok(Default::default()),
        };

        // It works like this: check all the args left to right, buffering whichever is currently lowest.
        // Comparing Reals works as obviously expected, and comparing Strings is lexical.
        // In type mismatch, Real always beats String, however String only beats Real if the Real is above 0.
        for value in args {
            match (value, &min) {
                (Value::Real(v), Value::Real(m)) if m > v => min = Value::Real(*v),
                (Value::Real(v), Value::Str(_)) => min = Value::Real(*v),
                (Value::Str(v), Value::Real(m)) if m.into_inner() > 0.0 => min = Value::Str(v.clone()),
                (Value::Str(v), Value::Str(m)) if m > v => min = Value::Str(v.clone()),
                _ => (),
            }
        }
        Ok(min)
    }

    pub fn max(&mut self, _context: &mut Context, args: &[Value]) -> gml::Result<Value> {
        let mut max = match args.first() {
            Some(v) => v.clone(),
            None => return Ok(Default::default()),
        };

        // See min() for an explanation.
        for value in args {
            match (value, &max) {
                (Value::Real(v), Value::Real(m)) if m < v => max = Value::Real(*v),
                (Value::Real(v), Value::Str(_)) => max = Value::Real(*v),
                (Value::Str(v), Value::Real(m)) if m.into_inner() < 0.0 => max = Value::Str(v.clone()),
                (Value::Str(v), Value::Str(m)) if m < v => max = Value::Str(v.clone()),
                _ => (),
            }
        }
        Ok(max)
    }

    pub fn min3(&mut self, context: &mut Context, args: &[Value]) -> gml::Result<Value> {
        self.min(context, args)
    }

    pub fn max3(&mut self, context: &mut Context, args: &[Value]) -> gml::Result<Value> {
        self.max(context, args)
    }

    pub fn mean(&mut self, _context: &mut Context, _args: &[Value]) -> gml::Result<Value> {
        unimplemented!("Called unimplemented kernel function mean")
    }

    pub fn median(&mut self, _context: &mut Context, args: &[Value]) -> gml::Result<Value> {
        Ok(args
            .iter()
            .cloned()
            .find(|v| {
                let v = Real::from(v.clone());
                let mut less = 0.0;
                let mut less_eq = 0.0;
                for arg in args.iter().cloned() {
                    let arg = Real::from(arg);
                    if arg <= v {
                        less_eq += 1.0;
                        if arg != v {
                            less += 1.0;
                        }
                    }
                }
                less < args.len() as f64 / 2.0 && less_eq >= args.len() as f64 / 2.0
            })
            .unwrap_or_default())
    }

    pub fn choose(&mut self, _context: &mut Context, args: &[Value]) -> gml::Result<Value> {
        match args.len().checked_sub(1) {
            Some(i) => Ok(args[self.rand.next_int(i as _) as usize].clone()),
            None => Ok(Default::default()),
        }
    }

    pub fn clamp(&mut self, _context: &mut Context, args: &[Value]) -> gml::Result<Value> {
        expect_args!(args, [real, real, real]).map(|(n, lo, hi)| Value::Real(n.max(lo).min(hi)))
    }

    pub fn lerp(&mut self, _context: &mut Context, args: &[Value]) -> gml::Result<Value> {
        let (low, high, amount) = expect_args!(args, [real, real, real])?;
        Ok(Value::from(((high - low) * amount) + low))
    }

    pub fn real(&mut self, _context: &mut Context, args: &[Value]) -> gml::Result<Value> {
        expect_args!(args, [any]).and_then(|v| match v {
            r @ Value::Real(_) => Ok(r),
            Value::Str(s) => match self.decode_str(s.as_ref()).trim() {
                x if x.len() == 0 => Ok(Value::Real(Real::from(0.0))),
                x => match x.parse::<f64>() {
                    Ok(r) => Ok(Value::Real(r.into())),
                    Err(e) => Err(gml::Error::FunctionError("real".into(), format!("can't convert {} - {}", s, e))),
                },
            },
        })
    }

    pub fn string(&mut self, _context: &mut Context, args: &[Value]) -> gml::Result<Value> {
        expect_args!(args, [any]).map(|v| v.repr().into())
    }

    pub fn string_format(&mut self, _context: &mut Context, args: &[Value]) -> gml::Result<Value> {
        let (val, mut tot, mut dec) = expect_args!(args, [any, int, int])?;
        match val {
            Value::Str(_) => Ok(val),
            Value::Real(mut x) => {
                dec = dec.min(18);
                tot = tot.max(0);
                if dec < 0 {
                    // Very strange behaviour here but I swear it's accurate
                    let power = Real::from(10f64.powi(-dec));
                    x = Real::from((x / power).round()) * power;
                    dec = 18;
                }
                Ok(format!("{num:>width$.prec$}", num = x, prec = dec as usize, width = tot as usize).into())
            },
        }
    }

    pub fn chr(&mut self, context: &mut Context, args: &[Value]) -> gml::Result<Value> {
        // TODO: use font to decode if not sprite font
        self.ansi_char(context, args)
    }

    pub fn ansi_char(&mut self, _context: &mut Context, args: &[Value]) -> gml::Result<Value> {
        expect_args!(args, [int]).map(|x| vec![x as u8].into())
    }

    pub fn ord(&mut self, _context: &mut Context, args: &[Value]) -> gml::Result<Value> {
        expect_args!(args, [bytes]).map(|s| s.as_ref().get(0).copied().map(f64::from).unwrap_or_default().into())
    }

    pub fn string_length(&mut self, _context: &mut Context, args: &[Value]) -> gml::Result<Value> {
        let string = expect_args!(args, [bytes])?;
        match self.gm_version {
            Version::GameMaker8_0 => Ok(Value::Real((string.as_ref().len() as f64).into())),
            Version::GameMaker8_1 => Ok(Value::Real((self.decode_str(string.as_ref()).chars().count() as f64).into())),
        }
    }

    pub fn string_byte_length(&mut self, _context: &mut Context, args: &[Value]) -> gml::Result<Value> {
        expect_args!(args, [bytes]).map(|s| Value::Real((s.as_ref().len() as f64).into()))
    }

    pub fn string_byte_at(&mut self, _context: &mut Context, args: &[Value]) -> gml::Result<Value> {
        // NOTE: The gamemaker 8 runner instead of defaulting to 0 just reads any memory address. LOL
        // We don't do this, unsurprisingly.
        expect_args!(args, [bytes, int]).map(|(s, ix)| {
            Value::Real((s.as_ref().get((ix as isize - 1).max(0) as usize).copied().unwrap_or_default() as f64).into())
        })
    }

    pub fn string_pos(&mut self, _context: &mut Context, args: &[Value]) -> gml::Result<Value> {
        // TODO: bytes-ify
        expect_args!(args, [string, string]).map(|(ss, s)| {
            Value::Real(Real::from(s.as_ref().find(ss.as_ref()).map(|p| p + 1).unwrap_or_default() as f64))
        })
    }

    pub fn string_copy(&mut self, _context: &mut Context, args: &[Value]) -> gml::Result<Value> {
        // TODO: bytes-ify
        // This is the worst thing that anyone's ever written. Please try to ignore it.
        // I can get invalid indices as in mid-char or OOB and pretend nothing went wrong.
        expect_args!(args, [string, int, int]).map(|(s, ix, len)| {
            let sub = s
                .as_ref()
                .get(s.as_ref().char_indices().nth((ix as isize - 1).max(0) as usize).map_or(0, |(i, _)| i)..)
                .unwrap_or("");
            Value::Str(
                sub.get(..sub.char_indices().nth(len as usize).map_or(sub.len(), |(i, _)| i))
                    .unwrap_or("")
                    .to_string()
                    .into(),
            )
        })
    }

    pub fn string_char_at(&mut self, _context: &mut Context, args: &[Value]) -> gml::Result<Value> {
        let (string, pos) = expect_args!(args, [bytes, int])?;
        match self.gm_version {
            Version::GameMaker8_0 => {
                Ok(string.as_ref().get((pos as isize - 1).max(0) as usize).map_or("".into(), |ch| vec![*ch].into()))
            },
            Version::GameMaker8_1 => Ok(Value::Str(
                self.decode_str(string.as_ref())
                    .chars()
                    .nth((pos as isize - 1).max(0) as usize)
                    .map_or("".to_string().into(), |ch| ch.to_string().into()),
            )),
        }
    }

    pub fn string_delete(&mut self, _context: &mut Context, args: &[Value]) -> gml::Result<Value> {
        // TODO: bytes-ify
        // See the comment on string_copy.
        expect_args!(args, [string, int, int]).map(|(s, ix, len)| {
            let sub = s.as_ref().get(..s.as_ref().char_indices().nth(ix as usize).map_or(0, |(i, _)| i)).unwrap_or("");
            let sub2 = s
                .as_ref()
                .get(
                    s.as_ref()
                        .char_indices()
                        .nth((ix as isize + len as isize - 1).max(0) as usize)
                        .map_or(0, |(i, _)| i)..,
                )
                .unwrap_or("");
            Value::Str(format!("{}{}", sub, sub2).into())
        })
    }

    pub fn string_insert(&mut self, _context: &mut Context, args: &[Value]) -> gml::Result<Value> {
        // TODO: bytes-ify
        expect_args!(args, [string, string, int]).map(|(ss, s, ix)| {
            // TODO: This edge case could be less disgusting.
            let ix = (ix as isize - 1).max(0) as usize;
            Value::Str(if s.as_ref().is_char_boundary(ix) {
                s.as_ref()
                    .chars()
                    .take(ix)
                    .chain(ss.as_ref().chars())
                    .chain(s.as_ref().chars().skip(ix + ss.as_ref().chars().count()))
                    .collect::<String>()
                    .into()
            } else {
                let mut newstr = s.as_ref().to_string();
                newstr.insert_str(ix, ss.as_ref());
                newstr.into()
            })
        })
    }

    pub fn string_lower(&mut self, _context: &mut Context, args: &[Value]) -> gml::Result<Value> {
        expect_args!(args, [string])
            .map(|s| Value::Str(s.as_ref().chars().map(|ch| ch.to_ascii_lowercase()).collect::<String>().into()))
    }

    pub fn string_upper(&mut self, _context: &mut Context, args: &[Value]) -> gml::Result<Value> {
        expect_args!(args, [string])
            .map(|s| Value::Str(s.as_ref().chars().map(|ch| ch.to_ascii_uppercase()).collect::<String>().into()))
    }

    pub fn string_repeat(&mut self, _context: &mut Context, args: &[Value]) -> gml::Result<Value> {
        expect_args!(args, [bytes, real]).map(|(s, n)| Value::Str(s.as_ref().repeat(n.into_inner() as usize).into()))
    }

    pub fn string_letters(&mut self, _context: &mut Context, args: &[Value]) -> gml::Result<Value> {
        expect_args!(args, [string])
            .map(|s| Value::Str(s.as_ref().chars().filter(|ch| ch.is_ascii_alphabetic()).collect::<String>().into()))
    }

    pub fn string_digits(&mut self, _context: &mut Context, args: &[Value]) -> gml::Result<Value> {
        expect_args!(args, [string])
            .map(|s| Value::Str(s.as_ref().chars().filter(|ch| ch.is_ascii_digit()).collect::<String>().into()))
    }

    pub fn string_lettersdigits(&mut self, _context: &mut Context, args: &[Value]) -> gml::Result<Value> {
        expect_args!(args, [string])
            .map(|s| Value::Str(s.as_ref().chars().filter(|ch| ch.is_ascii_alphanumeric()).collect::<String>().into()))
    }

    pub fn string_replace(&mut self, _context: &mut Context, args: &[Value]) -> gml::Result<Value> {
        expect_args!(args, [string, string, string])
            .map(|(s, x, y)| Value::Str(s.as_ref().replacen(x.as_ref(), y.as_ref(), 1).into()))
    }

    pub fn string_replace_all(&mut self, _context: &mut Context, args: &[Value]) -> gml::Result<Value> {
        expect_args!(args, [string, string, string])
            .map(|(s, x, y)| Value::Str(s.as_ref().replace(x.as_ref(), y.as_ref()).into()))
    }

    pub fn string_count(&mut self, _context: &mut Context, args: &[Value]) -> gml::Result<Value> {
        expect_args!(args, [string, string])
            .map(|(ss, s)| Value::Real(Real::from(s.as_ref().matches(ss.as_ref()).count() as f64)))
    }

    pub fn dot_product(&mut self, _context: &mut Context, args: &[Value]) -> gml::Result<Value> {
        let (x1, y1, x2, y2) = expect_args!(args, [real, real, real, real])?;
        let l1 = Real::from(x1.into_inner().hypot(y1.into_inner()));
        let l2 = Real::from(x2.into_inner().hypot(y2.into_inner()));
        let (x1, y1) = (x1 / l1, y1 / l1);
        let (x2, y2) = (x2 / l2, y2 / l2);
        Ok((x1 * x2 + y1 * y2).into())
    }

    pub fn dot_product_3d(&mut self, _context: &mut Context, args: &[Value]) -> gml::Result<Value> {
        let (x1, y1, z1, x2, y2, z2) = expect_args!(args, [real, real, real, real, real, real])?;
        let l1 = (x1 * x1 + y1 * y1 + z1 * z1).sqrt();
        let l2 = (x2 * x2 + y2 * y2 + z2 * z2).sqrt();
        let (x1, y1, z1) = (x1 / l1, y1 / l1, z1 / l1);
        let (x2, y2, z2) = (x2 / l2, y2 / l2, z2 / l2);
        Ok((x1 * x2 + y1 * y2 + z1 * z2).into())
    }

    pub fn point_distance_3d(&mut self, _context: &mut Context, args: &[Value]) -> gml::Result<Value> {
        let (x1, y1, z1, x2, y2, z2) = expect_args!(args, [real, real, real, real, real, real])?;
        let xdist = x2 - x1;
        let ydist = y2 - y1;
        let zdist = z2 - z1;
        Ok((xdist * xdist + ydist * ydist + zdist * zdist).sqrt().into())
    }

    pub fn point_distance(&mut self, _context: &mut Context, args: &[Value]) -> gml::Result<Value> {
        let (x1, y1, x2, y2) = expect_args!(args, [real, real, real, real])?;
        let xdist = x2 - x1;
        let ydist = y2 - y1;
        Ok((xdist * xdist + ydist * ydist).sqrt().into())
    }

    pub fn point_direction(&mut self, _context: &mut Context, args: &[Value]) -> gml::Result<Value> {
        let (x1, y1, x2, y2) = expect_args!(args, [real, real, real, real])?;
        Ok((y1 - y2).arctan2(x2 - x1).to_degrees().into())
    }

    pub fn lengthdir_x(&mut self, _context: &mut Context, args: &[Value]) -> gml::Result<Value> {
        let (len, dir) = expect_args!(args, [real, real])?;
        Ok((dir.to_radians().cos() * len).into())
    }

    pub fn lengthdir_y(&mut self, _context: &mut Context, args: &[Value]) -> gml::Result<Value> {
        let (len, dir) = expect_args!(args, [real, real])?;
        Ok((dir.to_radians().sin() * -len).into())
    }

    pub fn move_random(&mut self, _context: &mut Context, _args: &[Value]) -> gml::Result<Value> {
        // Expected arg count: 2
        unimplemented!("Called unimplemented kernel function move_random")
    }

    pub fn place_free(&mut self, context: &mut Context, args: &[Value]) -> gml::Result<Value> {
        let (x, y) = expect_args!(args, [real, real])?;

        // Set self's position to the new coordinates
        let instance = self.instance_list.get(context.this);
        let old_x = instance.x.get();
        let old_y = instance.y.get();
        instance.x.set(x);
        instance.y.set(y);
        instance.bbox_is_stale.set(true);

        // Check collision with any solids
        let free = self.check_collision_solid(context.this).is_none();

        // Move self back to where it was
        instance.x.set(old_x);
        instance.y.set(old_y);
        instance.bbox_is_stale.set(true);

        Ok(free.into())
    }

    pub fn place_empty(&mut self, context: &mut Context, args: &[Value]) -> gml::Result<Value> {
        let (x, y) = expect_args!(args, [real, real])?;

        // Set self's position to the new coordinates
        let instance = self.instance_list.get(context.this);
        let old_x = instance.x.get();
        let old_y = instance.y.get();
        instance.x.set(x);
        instance.y.set(y);
        instance.bbox_is_stale.set(true);

        // Check collision with any instance
        let empty = self.check_collision_any(context.this).is_none();

        // Move self back to where it was
        instance.x.set(old_x);
        instance.y.set(old_y);
        instance.bbox_is_stale.set(true);

        Ok(empty.into())
    }

    pub fn place_meeting(&mut self, context: &mut Context, args: &[Value]) -> gml::Result<Value> {
        let (x, y, obj) = expect_args!(args, [real, real, int])?;

        // Set self's position to the new coordinates
        let instance = self.instance_list.get(context.this);
        let old_x = instance.x.get();
        let old_y = instance.y.get();
        instance.x.set(x);
        instance.y.set(y);
        instance.bbox_is_stale.set(true);

        // Check collision with target
        let collision = match obj {
            gml::SELF => false,
            gml::OTHER => self.check_collision(context.this, context.other),
            gml::ALL => self.check_collision_any(context.this).is_some(),
            obj if obj < 100000 => {
                // Target is an object ID
                if let Some(object) = self.assets.objects.get_asset(obj) {
                    let mut iter = self.instance_list.iter_by_identity(object.children.clone());
                    loop {
                        match iter.next(&self.instance_list) {
                            Some(target) => {
                                if target != context.this && self.check_collision(context.this, target) {
                                    break true
                                }
                            },
                            None => break false,
                        }
                    }
                } else {
                    false
                }
            },
            instance_id => {
                // Target is an instance ID
                match self.instance_list.get_by_instid(instance_id) {
                    Some(id) => id != context.this && self.check_collision(context.this, id),
                    None => false,
                }
            },
        };

        // Move self back to where it was
        instance.x.set(old_x);
        instance.y.set(old_y);
        instance.bbox_is_stale.set(true);

        Ok(collision.into())
    }

    pub fn place_snapped(&mut self, _context: &mut Context, _args: &[Value]) -> gml::Result<Value> {
        // Expected arg count: 2
        unimplemented!("Called unimplemented kernel function place_snapped")
    }

    pub fn move_snap(&mut self, context: &mut Context, args: &[Value]) -> gml::Result<Value> {
        let (hsnap, vsnap) = expect_args!(args, [real, real])?;
        let instance = self.instance_list.get(context.this);
        instance.x.set(Real::from((instance.x.get() / hsnap).round()) * hsnap);
        instance.y.set(Real::from((instance.y.get() / vsnap).round()) * vsnap);
        instance.bbox_is_stale.set(true);
        Ok(Default::default())
    }

    pub fn move_towards_point(&mut self, context: &mut Context, args: &[Value]) -> gml::Result<Value> {
        let (x, y, speed) = expect_args!(args, [real, real, real])?;
        let instance = self.instance_list.get(context.this);
        let direction = (instance.y.get() - y).arctan2(x - instance.x.get()).to_degrees();
        instance.set_speed_direction(speed, direction);
        Ok(Default::default())
    }

    pub fn move_contact(&mut self, context: &mut Context, args: &[Value]) -> gml::Result<Value> {
        let direction = expect_args!(args, [any])?;
        self.move_contact_all(context, &[direction, (-1).into()])
    }

    pub fn move_contact_solid(&mut self, context: &mut Context, args: &[Value]) -> gml::Result<Value> {
        let (direction, max_distance) = expect_args!(args, [real, int])?;
        let max_distance = if max_distance > 0 {
            max_distance
        } else {
            1000 // GML default
        };

        // Figure out how far we're going to step in x and y between each check
        let step_x = direction.to_radians().cos();
        let step_y = -direction.to_radians().sin();

        // Check if we're already colliding with a solid, do nothing if so
        if self.check_collision_solid(context.this).is_none() {
            let instance = self.instance_list.get(context.this);
            for _ in 0..max_distance {
                // Step forward, but back up old coordinates
                let old_x = instance.x.get();
                let old_y = instance.y.get();
                instance.x.set(instance.x.get() + step_x);
                instance.y.set(instance.y.get() + step_y);
                instance.bbox_is_stale.set(true);

                // Check if we're colliding with a solid now
                if self.check_collision_solid(context.this).is_some() {
                    // Move self back to where it was, then exit
                    instance.x.set(old_x);
                    instance.y.set(old_y);
                    instance.bbox_is_stale.set(true);
                    break
                }
            }
        }

        Ok(Default::default())
    }

    pub fn move_contact_all(&mut self, context: &mut Context, args: &[Value]) -> gml::Result<Value> {
        let (direction, max_distance) = expect_args!(args, [real, int])?;
        let max_distance = if max_distance > 0 {
            max_distance
        } else {
            1000 // GML default
        };

        // Figure out how far we're going to step in x and y between each check
        let step_x = direction.to_radians().cos();
        let step_y = -direction.to_radians().sin();

        // Check if we're already colliding with another instance, do nothing if so
        if self.check_collision_any(context.this).is_none() {
            let instance = self.instance_list.get(context.this);
            for _ in 0..max_distance {
                // Step forward, but back up old coordinates
                let old_x = instance.x.get();
                let old_y = instance.y.get();
                instance.x.set(instance.x.get() + step_x);
                instance.y.set(instance.y.get() + step_y);
                instance.bbox_is_stale.set(true);

                // Check if we're colliding with another instance now
                if self.check_collision_any(context.this).is_some() {
                    // Move self back to where it was, then exit
                    instance.x.set(old_x);
                    instance.y.set(old_y);
                    instance.bbox_is_stale.set(true);
                    break
                }
            }
        }

        Ok(Default::default())
    }

    pub fn move_outside_solid(&mut self, context: &mut Context, args: &[Value]) -> gml::Result<Value> {
        let (direction, max_distance) = expect_args!(args, [real, int])?;
        let max_distance = if max_distance > 0 {
            max_distance
        } else {
            1000 // GML default
        };

        // Figure out how far we're going to step in x and y between each check
        let step_x = direction.to_radians().cos();
        let step_y = -direction.to_radians().sin();

        // Check if we're already outside all solids, do nothing if so
        if self.check_collision_solid(context.this).is_some() {
            let instance = self.instance_list.get(context.this);
            for _ in 0..max_distance {
                // Step forward
                instance.x.set(instance.x.get() + step_x);
                instance.y.set(instance.y.get() + step_y);
                instance.bbox_is_stale.set(true);

                // Check if we're outside all solids now
                if self.check_collision_solid(context.this).is_none() {
                    // Outside a solid, exit
                    break
                }
            }
        }

        Ok(Default::default())
    }

    pub fn move_outside_all(&mut self, context: &mut Context, args: &[Value]) -> gml::Result<Value> {
        let (direction, max_distance) = expect_args!(args, [real, int])?;
        let max_distance = if max_distance > 0 {
            max_distance
        } else {
            1000 // GML default
        };

        // Figure out how far we're going to step in x and y between each check
        let step_x = direction.to_radians().cos();
        let step_y = -direction.to_radians().sin();

        // Check if we're already not colliding with anything, do nothing if so
        if self.check_collision_any(context.this).is_some() {
            let instance = self.instance_list.get(context.this);
            for _ in 0..max_distance {
                // Step forward
                instance.x.set(instance.x.get() + step_x);
                instance.y.set(instance.y.get() + step_y);
                instance.bbox_is_stale.set(true);

                // Check if we're not colliding with anything now
                if self.check_collision_any(context.this).is_none() {
                    // Outside a solid, exit
                    break
                }
            }
        }

        Ok(Default::default())
    }

    pub fn move_bounce(&mut self, context: &mut Context, args: &[Value]) -> gml::Result<Value> {
        self.move_bounce_solid(context, args)
    }

    pub fn move_bounce_solid(&mut self, context: &mut Context, args: &[Value]) -> gml::Result<Value> {
        let advanced = expect_args!(args, [int])?;
        if advanced == 1 {
            self.bounce_advanced(context.this, true);
        } else {
            self.bounce(context.this, true);
        }
        Ok(Default::default())
    }

    pub fn move_bounce_all(&mut self, context: &mut Context, args: &[Value]) -> gml::Result<Value> {
        let advanced = expect_args!(args, [int])?;
        if advanced == 1 {
            self.bounce_advanced(context.this, false);
        } else {
            self.bounce(context.this, false);
        }
        Ok(Default::default())
    }

    pub fn move_wrap(&mut self, context: &mut Context, args: &[Value]) -> gml::Result<Value> {
        let (horizontal_wrap, vertical_wrap, margin) = expect_args!(args, [any, any, real])?;
        let instance = self.instance_list.get(context.this);

        let mut update_bbox = false;

        if horizontal_wrap.is_truthy() {
            let instance_x = instance.x.get();

            if instance_x < -margin {
                instance.x.set(Real::from(self.room_width) + instance_x + Real::from(2) * margin);
                update_bbox = true;
            }
            if instance_x > Real::from(self.room_width) + margin {
                instance.x.set(instance_x - Real::from(self.room_width) - Real::from(2) * margin);
                update_bbox = true;
            }
        }
        if vertical_wrap.is_truthy() {
            let instance_y = instance.y.get();
            if instance_y < -margin {
                instance.y.set(Real::from(self.room_height) + instance_y + Real::from(2) * margin);
                update_bbox = true;
            }
            if instance_y > Real::from(self.room_height) + margin {
                instance.y.set(instance_y - Real::from(self.room_height) - Real::from(2) * margin);
                update_bbox = true;
            }
        }
        if update_bbox {
            instance.bbox_is_stale.set(true);
        }
        Ok(Default::default())
    }

    pub fn motion_set(&mut self, context: &mut Context, args: &[Value]) -> gml::Result<Value> {
        let (direction, speed) = expect_args!(args, [real, real])?;
        self.instance_list.get(context.this).set_speed_direction(speed, direction);
        Ok(Default::default())
    }

    pub fn motion_add(&mut self, context: &mut Context, args: &[Value]) -> gml::Result<Value> {
        let (direction, speed) = expect_args!(args, [real, real])?;
        let instance = self.instance_list.get(context.this);
        instance.set_speed_direction(instance.speed.get() + speed, instance.direction.get() + direction);
        Ok(Default::default())
    }

    pub fn distance_to_point(&mut self, context: &mut Context, args: &[Value]) -> gml::Result<Value> {
        let (x, y) = expect_args!(args, [real, real])?;
        let instance = self.instance_list.get(context.this);

        let sprite = self.get_instance_mask_sprite(context.this);
        instance.update_bbox(sprite);

        let distance_x = if x < instance.bbox_left.get().into() {
            x - instance.bbox_left.get().into()
        } else if x > instance.bbox_right.get().into() {
            x - instance.bbox_right.get().into()
        } else {
            0.into()
        };

        let distance_y = if y < instance.bbox_top.get().into() {
            y - instance.bbox_top.get().into()
        } else if y > instance.bbox_bottom.get().into() {
            y - instance.bbox_bottom.get().into()
        } else {
            0.into()
        };

        Ok(distance_x.into_inner().hypot(distance_y.into_inner()).into())
    }

    pub fn distance_to_object(&mut self, context: &mut Context, args: &[Value]) -> gml::Result<Value> {
        let object_id = expect_args!(args, [int])?;

        // Helper fn: distance between two instances (with a function name that's really hard to say quickly)
        fn instance_distance(inst1: &Instance, inst2: &Instance) -> f64 {
            let distance_x = if inst1.bbox_left.get() > inst2.bbox_right.get() {
                inst1.bbox_left.get() - inst2.bbox_right.get()
            } else if inst2.bbox_left.get() > inst1.bbox_right.get() {
                inst2.bbox_left.get() - inst1.bbox_right.get()
            } else {
                0
            };

            let distance_y = if inst1.bbox_top.get() > inst2.bbox_bottom.get() {
                inst1.bbox_top.get() - inst2.bbox_bottom.get()
            } else if inst2.bbox_top.get() > inst1.bbox_bottom.get() {
                inst2.bbox_top.get() - inst1.bbox_bottom.get()
            } else {
                0
            };

            match (distance_x, distance_y) {
                (0, 0) => 0.0,
                (x, 0) => x.into(),
                (0, y) => y.into(),
                (x, y) => f64::from(x.pow(2) + y.pow(2)).sqrt(),
            }
        }

        let sprite = self.get_instance_mask_sprite(context.this);
        let this = self.instance_list.get(context.this);
        this.update_bbox(sprite);

        Ok(match object_id {
            gml::SELF => 0.0,
            gml::OTHER => {
                let sprite = self.get_instance_mask_sprite(context.other);
                let other = self.instance_list.get(context.other);
                other.update_bbox(sprite);
                instance_distance(this, other)
            },
            gml::ALL => {
                let mut closest = 1000000.0; // GML default
                let this = this;
                let mut iter = self.instance_list.iter_by_insertion();
                while let Some(other) = iter.next(&self.instance_list) {
                    let sprite = self.get_instance_mask_sprite(other);
                    let other = self.instance_list.get(other);
                    other.update_bbox(sprite);
                    let dist = instance_distance(this, other);
                    if dist < closest {
                        closest = dist;
                    }
                }
                closest
            },
            object_id if object_id <= 100000 => {
                if let Some(ids) = self.assets.objects.get_asset(object_id).map(|x| x.children.clone()) {
                    let mut closest = 1000000.0; // GML default
                    let this = this;
                    let mut iter = self.instance_list.iter_by_identity(ids);
                    while let Some(other) = iter.next(&self.instance_list) {
                        let sprite = self.get_instance_mask_sprite(other);
                        let other = self.instance_list.get(other);
                        other.update_bbox(sprite);
                        let dist = instance_distance(this, other);
                        if dist < closest {
                            closest = dist;
                        }
                    }
                    closest
                } else {
                    1000000.0 // GML default
                }
            },
            instance_id => {
                match self.instance_list.get_by_instid(instance_id) {
                    Some(handle) => {
                        let sprite = self.get_instance_mask_sprite(handle);
                        let other = self.instance_list.get(handle);
                        other.update_bbox(sprite);
                        instance_distance(this, other)
                    },
                    None => 1000000.0, // Again, GML default
                }
            },
        }
        .into())
    }

    pub fn path_start(&mut self, context: &mut Context, args: &[Value]) -> gml::Result<Value> {
        let (path_id, speed, end_action, absolute) = expect_args!(args, [int, real, int, any])?;
        let instance = self.instance_list.get(context.this);
        instance.path_index.set(path_id);
        instance.path_speed.set(speed);
        instance.path_endaction.set(end_action);
        instance.path_position.set(Real::from(0.0));
        if absolute.is_truthy() {
            if let Some(path_start) = self.assets.paths.get_asset(path_id).map(|x| x.start) {
                instance.path_xstart.set(path_start.x);
                instance.path_ystart.set(path_start.y);
                instance.path_pointspeed.set(path_start.speed);
            } else {
                return Err(gml::Error::NonexistentAsset(asset::Type::Path, path_id))
            }
        } else {
            instance.path_xstart.set(instance.x.get());
            instance.path_ystart.set(instance.y.get());
        }
        Ok(Default::default())
    }

    pub fn path_end(&mut self, context: &mut Context, args: &[Value]) -> gml::Result<Value> {
        expect_args!(args, [])?;
        self.instance_list.get(context.this).path_index.set(-1);
        Ok(Default::default())
    }

    pub fn mp_linear_step(&mut self, _context: &mut Context, _args: &[Value]) -> gml::Result<Value> {
        // Expected arg count: 4
        unimplemented!("Called unimplemented kernel function mp_linear_step")
    }

    pub fn mp_linear_path(&mut self, _context: &mut Context, _args: &[Value]) -> gml::Result<Value> {
        // Expected arg count: 5
        unimplemented!("Called unimplemented kernel function mp_linear_path")
    }

    pub fn mp_linear_step_object(&mut self, _context: &mut Context, _args: &[Value]) -> gml::Result<Value> {
        // Expected arg count: 4
        unimplemented!("Called unimplemented kernel function mp_linear_step_object")
    }

    pub fn mp_linear_path_object(&mut self, _context: &mut Context, _args: &[Value]) -> gml::Result<Value> {
        // Expected arg count: 5
        unimplemented!("Called unimplemented kernel function mp_linear_path_object")
    }

    pub fn mp_potential_settings(&mut self, _context: &mut Context, _args: &[Value]) -> gml::Result<Value> {
        // Expected arg count: 4
        unimplemented!("Called unimplemented kernel function mp_potential_settings")
    }

    pub fn mp_potential_step(&mut self, _context: &mut Context, _args: &[Value]) -> gml::Result<Value> {
        // Expected arg count: 4
        unimplemented!("Called unimplemented kernel function mp_potential_step")
    }

    pub fn mp_potential_path(&mut self, _context: &mut Context, _args: &[Value]) -> gml::Result<Value> {
        // Expected arg count: 6
        unimplemented!("Called unimplemented kernel function mp_potential_path")
    }

    pub fn mp_potential_step_object(&mut self, _context: &mut Context, _args: &[Value]) -> gml::Result<Value> {
        // Expected arg count: 4
        unimplemented!("Called unimplemented kernel function mp_potential_step_object")
    }

    pub fn mp_potential_path_object(&mut self, _context: &mut Context, _args: &[Value]) -> gml::Result<Value> {
        // Expected arg count: 6
        unimplemented!("Called unimplemented kernel function mp_potential_path_object")
    }

    pub fn mp_grid_create(&mut self, _context: &mut Context, _args: &[Value]) -> gml::Result<Value> {
        // Expected arg count: 6
        unimplemented!("Called unimplemented kernel function mp_grid_create")
    }

    pub fn mp_grid_destroy(&mut self, _context: &mut Context, _args: &[Value]) -> gml::Result<Value> {
        // Expected arg count: 1
        unimplemented!("Called unimplemented kernel function mp_grid_destroy")
    }

    pub fn mp_grid_clear_all(&mut self, _context: &mut Context, _args: &[Value]) -> gml::Result<Value> {
        // Expected arg count: 1
        unimplemented!("Called unimplemented kernel function mp_grid_clear_all")
    }

    pub fn mp_grid_clear_cell(&mut self, _context: &mut Context, _args: &[Value]) -> gml::Result<Value> {
        // Expected arg count: 3
        unimplemented!("Called unimplemented kernel function mp_grid_clear_cell")
    }

    pub fn mp_grid_clear_rectangle(&mut self, _context: &mut Context, _args: &[Value]) -> gml::Result<Value> {
        // Expected arg count: 5
        unimplemented!("Called unimplemented kernel function mp_grid_clear_rectangle")
    }

    pub fn mp_grid_add_cell(&mut self, _context: &mut Context, _args: &[Value]) -> gml::Result<Value> {
        // Expected arg count: 3
        unimplemented!("Called unimplemented kernel function mp_grid_add_cell")
    }

    pub fn mp_grid_add_rectangle(&mut self, _context: &mut Context, _args: &[Value]) -> gml::Result<Value> {
        // Expected arg count: 5
        unimplemented!("Called unimplemented kernel function mp_grid_add_rectangle")
    }

    pub fn mp_grid_add_instances(&mut self, _context: &mut Context, _args: &[Value]) -> gml::Result<Value> {
        // Expected arg count: 3
        unimplemented!("Called unimplemented kernel function mp_grid_add_instances")
    }

    pub fn mp_grid_path(&mut self, _context: &mut Context, _args: &[Value]) -> gml::Result<Value> {
        // Expected arg count: 7
        unimplemented!("Called unimplemented kernel function mp_grid_path")
    }

    pub fn mp_grid_draw(&mut self, _context: &mut Context, _args: &[Value]) -> gml::Result<Value> {
        // Expected arg count: 1
        unimplemented!("Called unimplemented kernel function mp_grid_draw")
    }

    pub fn collision_point(&mut self, context: &mut Context, args: &[Value]) -> gml::Result<Value> {
        let (x, y, object_id, precise, exclude_self) = expect_args!(args, [int, int, int, any, any])?;
        let precise = precise.is_truthy();
        let include_self = !exclude_self.is_truthy();
        let id = match object_id {
            gml::ALL => {
                let mut iter = self.instance_list.iter_by_insertion();
                loop {
                    match iter.next(&self.instance_list) {
                        Some(handle) => {
                            if (include_self || handle != context.this)
                                && self.check_collision_point(handle, x, y, precise)
                            {
                                break Some(handle)
                            }
                        },
                        None => break None,
                    }
                }
            },
            _ if object_id < 0 => None,
            object_id if object_id < 100000 => {
                if let Some(ids) = self.assets.objects.get_asset(object_id).map(|x| x.children.clone()) {
                    let mut iter = self.instance_list.iter_by_identity(ids);
                    loop {
                        match iter.next(&self.instance_list) {
                            Some(handle) => {
                                if (include_self || handle != context.this)
                                    && self.check_collision_point(handle, x, y, precise)
                                {
                                    break Some(handle)
                                }
                            },
                            None => break None,
                        }
                    }
                } else {
                    None
                }
            },
            instance_id => {
                if let Some(handle) = self.instance_list.get_by_instid(instance_id) {
                    if (include_self || handle != context.this) && self.check_collision_point(handle, x, y, precise) {
                        Some(handle)
                    } else {
                        None
                    }
                } else {
                    None
                }
            },
        };

        match id {
            Some(handle) => Ok(self.instance_list.get(handle).id.get().into()),
            None => Ok(gml::NOONE.into()),
        }
    }

    pub fn collision_rectangle(&mut self, context: &mut Context, args: &[Value]) -> gml::Result<Value> {
        let (x1, y1, x2, y2, object_id, precise, exclude_self) =
            expect_args!(args, [int, int, int, int, int, any, any])?;
        let precise = precise.is_truthy();
        let include_self = !exclude_self.is_truthy();
        let id = match object_id {
            gml::ALL => {
                let mut iter = self.instance_list.iter_by_insertion();
                loop {
                    match iter.next(&self.instance_list) {
                        Some(handle) => {
                            if (include_self || handle != context.this)
                                && self.check_collision_rectangle(handle, x1, y1, x2, y2, precise)
                            {
                                break Some(handle)
                            }
                        },
                        None => break None,
                    }
                }
            },
            _ if object_id < 0 => None,
            object_id if object_id < 100000 => {
                if let Some(ids) = self.assets.objects.get_asset(object_id).map(|x| x.children.clone()) {
                    let mut iter = self.instance_list.iter_by_identity(ids);
                    loop {
                        match iter.next(&self.instance_list) {
                            Some(handle) => {
                                if (include_self || handle != context.this)
                                    && self.check_collision_rectangle(handle, x1, y1, x2, y2, precise)
                                {
                                    break Some(handle)
                                }
                            },
                            None => break None,
                        }
                    }
                } else {
                    None
                }
            },
            instance_id => {
                if let Some(handle) = self.instance_list.get_by_instid(instance_id) {
                    if (include_self || handle != context.this)
                        && self.check_collision_rectangle(handle, x1, y1, x2, y2, precise)
                    {
                        Some(handle)
                    } else {
                        None
                    }
                } else {
                    None
                }
            },
        };

        match id {
            Some(handle) => Ok(self.instance_list.get(handle).id.get().into()),
            None => Ok(gml::NOONE.into()),
        }
    }

    pub fn collision_circle(&mut self, _context: &mut Context, _args: &[Value]) -> gml::Result<Value> {
        // Expected arg count: 6
        unimplemented!("Called unimplemented kernel function collision_circle")
    }

    pub fn collision_ellipse(&mut self, _context: &mut Context, _args: &[Value]) -> gml::Result<Value> {
        // Expected arg count: 7
        unimplemented!("Called unimplemented kernel function collision_ellipse")
    }

    pub fn collision_line(&mut self, context: &mut Context, args: &[Value]) -> gml::Result<Value> {
        let (x1, y1, x2, y2, object_id, precise, exclude_self) =
            expect_args!(args, [real, real, real, real, int, any, any])?;
        let precise = precise.is_truthy();
        let include_self = !exclude_self.is_truthy();
        let id = match object_id {
            gml::ALL => {
                let mut iter = self.instance_list.iter_by_insertion();
                loop {
                    match iter.next(&self.instance_list) {
                        Some(handle) => {
                            if (include_self || handle != context.this)
                                && self.check_collision_line(handle, x1, y1, x2, y2, precise)
                            {
                                break Some(handle)
                            }
                        },
                        None => break None,
                    }
                }
            },
            _ if object_id < 0 => None,
            object_id if object_id < 100000 => {
                if let Some(ids) = self.assets.objects.get_asset(object_id).map(|x| x.children.clone()) {
                    let mut iter = self.instance_list.iter_by_identity(ids);
                    loop {
                        match iter.next(&self.instance_list) {
                            Some(handle) => {
                                if (include_self || handle != context.this)
                                    && self.check_collision_line(handle, x1, y1, x2, y2, precise)
                                {
                                    break Some(handle)
                                }
                            },
                            None => break None,
                        }
                    }
                } else {
                    None
                }
            },
            instance_id => {
                if let Some(handle) = self.instance_list.get_by_instid(instance_id) {
                    if (include_self || handle != context.this)
                        && self.check_collision_line(handle, x1, y1, x2, y2, precise)
                    {
                        Some(handle)
                    } else {
                        None
                    }
                } else {
                    None
                }
            },
        };

        match id {
            Some(handle) => Ok(self.instance_list.get(handle).id.get().into()),
            None => Ok(gml::NOONE.into()),
        }
    }

    pub fn instance_find(&mut self, _context: &mut Context, args: &[Value]) -> gml::Result<Value> {
        let (obj, n) = expect_args!(args, [int, int])?;
        if n < 0 {
            return Ok(gml::NOONE.into())
        }
        let handle = match obj {
            gml::ALL => {
                let mut iter = self.instance_list.iter_by_insertion();
                (0..n + 1).filter_map(|_| iter.next(&self.instance_list)).nth(n as usize)
            },
            _ if obj < 0 => None,
            obj if obj < 100000 => {
                if let Some(ids) = self.assets.objects.get_asset(obj).map(|x| x.children.clone()) {
                    let mut iter = self.instance_list.iter_by_identity(ids);
                    (0..n + 1).filter_map(|_| iter.next(&self.instance_list)).nth(n as usize)
                } else {
                    None
                }
            },
            inst_id => {
                if n != 0 {
                    None
                } else {
                    self.instance_list
                        .get_by_instid(inst_id)
                        .filter(|h| self.instance_list.get(*h).state.get() == InstanceState::Active)
                }
            },
        };
        Ok(handle.map(|h| self.instance_list.get(h).id.get()).unwrap_or(gml::NOONE).into())
    }

    pub fn instance_exists(&mut self, _context: &mut Context, args: &[Value]) -> gml::Result<Value> {
        let obj = expect_args!(args, [int])?;
        let exists = if obj <= 100000 {
            self.instance_list.count(obj) != 0
        } else {
            self.instance_list.get_by_instid(obj).is_some()
        };
        Ok(exists.into())
    }

    pub fn instance_number(&mut self, _context: &mut Context, args: &[Value]) -> gml::Result<Value> {
        let object_id = expect_args!(args, [int])?;
        if let Some(object) = self.assets.objects.get_asset(object_id) {
            let ids = object.children.clone();
            let count = ids.borrow().iter().copied().map(|id| self.instance_list.count(id)).sum::<usize>();
            Ok(count.into())
        } else {
            Ok(Value::Real(Real::from(0.0)))
        }
    }

    pub fn instance_position(&mut self, _context: &mut Context, args: &[Value]) -> gml::Result<Value> {
        let (x, y, object_id) = expect_args!(args, [int, int, int])?;
        let id: Option<usize> = match object_id {
            gml::ALL => {
                let mut iter = self.instance_list.iter_by_insertion();
                loop {
                    match iter.next(&self.instance_list) {
                        Some(handle) => {
                            if self.check_collision_point(handle, x, y, true) {
                                break Some(handle)
                            }
                        },
                        None => break None,
                    }
                }
            },
            _ if object_id < 0 => None, // Doesn't even check for other
            object_id if object_id < 100000 => {
                if let Some(ids) = self.assets.objects.get_asset(object_id).map(|x| x.children.clone()) {
                    let mut iter = self.instance_list.iter_by_identity(ids);
                    loop {
                        match iter.next(&self.instance_list) {
                            Some(handle) => {
                                if self.check_collision_point(handle, x, y, true) {
                                    break Some(handle)
                                }
                            },
                            None => break None,
                        }
                    }
                } else {
                    None
                }
            },
            instance_id => {
                if let Some(handle) = self.instance_list.get_by_instid(instance_id) {
                    if self.check_collision_point(handle, x, y, true) { Some(handle) } else { None }
                } else {
                    None
                }
            },
        };

        match id {
            Some(handle) => Ok(self.instance_list.get(handle).id.get().into()),
            None => Ok(gml::NOONE.into()),
        }
    }

    pub fn instance_nearest(&mut self, _context: &mut Context, args: &[Value]) -> gml::Result<Value> {
        let (x, y, obj) = expect_args!(args, [real, real, int])?;
        // Check collision with target
        let nearest = match obj {
            gml::ALL => {
                // Target is all objects
                let mut iter = self.instance_list.iter_by_insertion();
                let mut maxdist = Real::from(10000000000.0); // GML default
                let mut nearest = None;
                loop {
                    match iter.next(&self.instance_list) {
                        Some(target) => {
                            let ti = self.instance_list.get(target);
                            let xdist = ti.x.get() - x;
                            let ydist = ti.y.get() - y;
                            let dist = (xdist * xdist) + (ydist * ydist);
                            if dist < maxdist {
                                maxdist = dist;
                                nearest = Some(target);
                            }
                        },
                        None => break nearest,
                    }
                }
            },
            obj if obj >= 0 && obj < 100000 => {
                // Target is an object ID
                if let Some(object) = self.assets.objects.get_asset(obj) {
                    let mut iter = self.instance_list.iter_by_identity(object.children.clone());
                    let mut maxdist = Real::from(10000000000.0); // GML default
                    let mut nearest = None;
                    loop {
                        match iter.next(&self.instance_list) {
                            Some(target) => {
                                let ti = self.instance_list.get(target);
                                let xdist = ti.x.get() - x;
                                let ydist = ti.y.get() - y;
                                let dist = (xdist * xdist) + (ydist * ydist);
                                if dist < maxdist {
                                    maxdist = dist;
                                    nearest = Some(target);
                                }
                            },
                            None => break nearest,
                        }
                    }
                } else {
                    None
                }
            },
            // Target is an instance id
            _ => None,
        };

        match nearest {
            Some(t) => Ok(self.instance_list.get(t).id.get().into()),
            None => Ok(gml::NOONE.into()),
        }
    }

    pub fn instance_furthest(&mut self, _context: &mut Context, args: &[Value]) -> gml::Result<Value> {
        let (x, y, obj) = expect_args!(args, [real, real, int])?;
        // Check collision with target
        let other: Option<usize> = match obj {
            gml::ALL => {
                // Target is an object ID
                let mut iter = self.instance_list.iter_by_insertion();
                let mut maxdist = Real::from(0.0);
                let mut nearest = None;
                loop {
                    match iter.next(&self.instance_list) {
                        Some(target) => {
                            let ti = self.instance_list.get(target);
                            let xdist = ti.x.get() - x;
                            let ydist = ti.y.get() - y;
                            let dist = (xdist * xdist) + (ydist * ydist);
                            if nearest.is_none() || dist > maxdist {
                                maxdist = dist;
                                nearest = Some(target);
                            }
                        },
                        None => break nearest,
                    }
                }
            },
            obj if obj >= 0 && obj < 100000 => {
                // Target is an object ID
                if let Some(object) = self.assets.objects.get_asset(obj) {
                    let mut iter = self.instance_list.iter_by_identity(object.children.clone());
                    let mut maxdist = Real::from(0.0);
                    let mut nearest = None;
                    loop {
                        match iter.next(&self.instance_list) {
                            Some(target) => {
                                let ti = self.instance_list.get(target);
                                let xdist = ti.x.get() - x;
                                let ydist = ti.y.get() - y;
                                let dist = (xdist * xdist) + (ydist * ydist);
                                if nearest.is_none() || dist > maxdist {
                                    maxdist = dist;
                                    nearest = Some(target);
                                }
                            },
                            None => break nearest,
                        }
                    }
                } else {
                    None
                }
            },
            // Target is an instance ID
            _ => None,
        };

        match other {
            Some(t) => Ok(self.instance_list.get(t).id.get().into()),
            None => Ok(gml::NOONE.into()),
        }
    }

    pub fn instance_place(&mut self, context: &mut Context, args: &[Value]) -> gml::Result<Value> {
        let (x, y, obj) = expect_args!(args, [real, real, int])?;

        // Set self's position to the new coordinates
        let instance = self.instance_list.get(context.this);
        let old_x = instance.x.get();
        let old_y = instance.y.get();
        instance.x.set(x);
        instance.y.set(y);
        instance.bbox_is_stale.set(true);

        // Check collision with target
        let other: Option<usize> = match obj {
            gml::ALL => {
                // Target is all instances
                let mut iter = self.instance_list.iter_by_insertion();
                loop {
                    match iter.next(&self.instance_list) {
                        Some(target) => {
                            if target != context.this && self.check_collision(context.this, target) {
                                break Some(target)
                            }
                        },
                        None => break None,
                    }
                }
            },
            _ if obj < 0 => None, // Doesn't even check for other
            obj if obj < 100000 => {
                // Target is an object ID
                if let Some(object) = self.assets.objects.get_asset(obj) {
                    let mut iter = self.instance_list.iter_by_identity(object.children.clone());
                    loop {
                        match iter.next(&self.instance_list) {
                            Some(target) => {
                                if target != context.this && self.check_collision(context.this, target) {
                                    break Some(target)
                                }
                            },
                            None => break None,
                        }
                    }
                } else {
                    None
                }
            },
            instance_id => {
                // Target is an instance ID
                match self.instance_list.get_by_instid(instance_id) {
                    Some(id) if id != context.this && self.check_collision(context.this, id) => Some(id),
                    _ => None,
                }
            },
        };

        // Move self back to where it was
        instance.x.set(old_x);
        instance.y.set(old_y);
        instance.bbox_is_stale.set(true);

        match other {
            Some(t) => Ok(self.instance_list.get(t).id.get().into()),
            None => Ok(gml::NOONE.into()),
        }
    }

    pub fn instance_create(&mut self, _context: &mut Context, args: &[Value]) -> gml::Result<Value> {
        let (x, y, object_id) = expect_args!(args, [real, real, int])?;
        if let Some(Some(object)) = self.assets.objects.get(object_id as usize) {
            self.last_instance_id += 1;
            let id = self.last_instance_id;
            let instance = self.instance_list.insert(Instance::new(id, x, y, object_id, object));
            self.run_instance_event(gml::ev::CREATE, 0, instance, instance, None)?;
            Ok(id.into())
        } else {
            Err(gml::Error::FunctionError("instance_create".into(), format!("Invalid object ID: {}", object_id)))
        }
    }

    pub fn instance_copy(&mut self, _context: &mut Context, _args: &[Value]) -> gml::Result<Value> {
        // Expected arg count: 1
        unimplemented!("Called unimplemented kernel function instance_copy")
    }

    pub fn instance_change(&mut self, context: &mut Context, args: &[Value]) -> gml::Result<Value> {
        let (object_id, perf) = expect_args!(args, [int, any])?;
        let run_events = perf.is_truthy();

        if run_events {
            self.run_instance_event(gml::ev::DESTROY, 0, context.this, context.this, None)?;
        }
        self.instance_list.mark_deleted(context.this);

        // These variables get copied to the new instance
        let old_instance = self.instance_list.get(context.this);
        let fields = (*old_instance.fields.borrow()).clone();
        let alarms = (*old_instance.alarms.borrow()).clone();
        let x = old_instance.x.get();
        let y = old_instance.y.get();
        let gravity = old_instance.gravity.get();
        let gravity_direction = old_instance.gravity_direction.get();
        let hspeed = old_instance.hspeed.get();
        let vspeed = old_instance.vspeed.get();
        let speed = old_instance.speed.get();
        let direction = old_instance.direction.get();
        let friction = old_instance.friction.get();
        let image_xscale = old_instance.image_xscale.get();
        let image_yscale = old_instance.image_yscale.get();
        let image_speed = old_instance.image_speed.get();
        let image_angle = old_instance.image_angle.get();
        let image_blend = old_instance.image_blend.get();

        let object = self
            .assets
            .objects
            .get_asset(object_id)
            .ok_or(gml::Error::NonexistentAsset(asset::Type::Object, object_id))?;
        self.last_instance_id += 1;
        let handle = self.instance_list.insert(Instance::new(self.last_instance_id, x, y, object_id, object));
        let instance = self.instance_list.get(handle);
        *instance.fields.borrow_mut() = fields;
        *instance.alarms.borrow_mut() = alarms;
        instance.gravity.set(gravity);
        instance.gravity_direction.set(gravity_direction);
        instance.hspeed.set(hspeed);
        instance.vspeed.set(vspeed);
        instance.speed.set(speed);
        instance.direction.set(direction);
        instance.friction.set(friction);
        instance.image_xscale.set(image_xscale);
        instance.image_yscale.set(image_yscale);
        instance.image_speed.set(image_speed);
        instance.image_angle.set(image_angle);
        instance.image_blend.set(image_blend);

        if run_events {
            self.run_instance_event(gml::ev::CREATE, 0, handle, handle, None)?;
        }

        Ok(Default::default())
    }

    pub fn instance_destroy(&mut self, context: &mut Context, args: &[Value]) -> gml::Result<Value> {
        expect_args!(args, [])?;
        self.run_instance_event(gml::ev::DESTROY, 0, context.this, context.this, None)?;
        self.instance_list.mark_deleted(context.this);
        Ok(Default::default())
    }

    pub fn instance_sprite(&mut self, _context: &mut Context, _args: &[Value]) -> gml::Result<Value> {
        // Expected arg count: 1
        unimplemented!("Called unimplemented kernel function instance_sprite")
    }

    pub fn position_empty(&mut self, context: &mut Context, args: &[Value]) -> gml::Result<Value> {
        let (x, y) = expect_args!(args, [any, any])?;
        Ok((!self.position_meeting(context, &[gml::ALL.into(), x, y])?.is_truthy()).into())
    }

    pub fn position_meeting(&mut self, context: &mut Context, args: &[Value]) -> gml::Result<Value> {
        let (x, y, object_id) = expect_args!(args, [int, int, int])?;
        let meeting = match object_id {
            gml::SELF => self.check_collision_point(context.this, x, y, true),
            gml::OTHER => self.check_collision_point(context.other, x, y, true),
            gml::ALL => {
                let mut iter = self.instance_list.iter_by_insertion();
                loop {
                    match iter.next(&self.instance_list) {
                        Some(handle) => {
                            if self.check_collision_point(handle, x, y, true) {
                                break true
                            }
                        },
                        None => break false,
                    }
                }
            },
            object_id if object_id < 100000 => {
                if let Some(ids) = self.assets.objects.get_asset(object_id).map(|x| x.children.clone()) {
                    let mut iter = self.instance_list.iter_by_identity(ids);
                    loop {
                        match iter.next(&self.instance_list) {
                            Some(handle) => {
                                if self.check_collision_point(handle, x, y, true) {
                                    break true
                                }
                            },
                            None => break false,
                        }
                    }
                } else {
                    false
                }
            },
            instance_id => {
                if let Some(handle) = self.instance_list.get_by_instid(instance_id) {
                    self.check_collision_point(handle, x, y, true)
                } else {
                    false
                }
            },
        };
        Ok(meeting.into())
    }

    pub fn position_destroy(&mut self, _context: &mut Context, _args: &[Value]) -> gml::Result<Value> {
        // Expected arg count: 2
        unimplemented!("Called unimplemented kernel function position_destroy")
    }

    pub fn position_change(&mut self, _context: &mut Context, _args: &[Value]) -> gml::Result<Value> {
        // Expected arg count: 4
        unimplemented!("Called unimplemented kernel function position_change")
    }

    pub fn instance_deactivate_all(&mut self, context: &mut Context, args: &[Value]) -> gml::Result<Value> {
        let notme = expect_args!(args, [any])?;
        let mut iter = self.instance_list.iter_by_insertion();
        while let Some(handle) = iter.next(&self.instance_list) {
            self.instance_list.deactivate(handle);
        }
        if notme.is_truthy() {
            self.instance_list.activate(context.this);
        }
        Ok(Default::default())
    }

    pub fn instance_deactivate_object(&mut self, context: &mut Context, args: &[Value]) -> gml::Result<Value> {
        let obj = expect_args!(args, [int])?;
        match obj {
            gml::SELF => self.instance_list.deactivate(context.this),
            gml::OTHER => self.instance_list.deactivate(context.other),
            gml::ALL => {
                let mut iter = self.instance_list.iter_by_insertion();
                while let Some(handle) = iter.next(&self.instance_list) {
                    self.instance_list.deactivate(handle);
                }
            },
            obj if obj < 100000 => {
                if let Some(ids) = self.assets.objects.get_asset(obj).map(|x| x.children.clone()) {
                    let mut iter = self.instance_list.iter_by_identity(ids);
                    while let Some(handle) = iter.next(&self.instance_list) {
                        self.instance_list.deactivate(handle);
                    }
                }
            },
            inst_id => {
                if let Some(handle) = self.instance_list.get_by_instid(inst_id) {
                    self.instance_list.deactivate(handle);
                }
            },
        }
        Ok(Default::default())
    }

    pub fn instance_deactivate_region(&mut self, context: &mut Context, args: &[Value]) -> gml::Result<Value> {
        let (left, top, width, height, inside, notme) = expect_args!(args, [real, real, real, real, any, any])?;
        let mut iter = self.instance_list.iter_by_insertion();
        while let Some(handle) = iter.next(&self.instance_list) {
            let inst = self.instance_list.get(handle);
            let mask = self.get_instance_mask_sprite(handle);
            let outside = if mask.is_some() {
                inst.update_bbox(mask);
                left > inst.bbox_right.get().into()
                    || top > inst.bbox_bottom.get().into()
                    || left + width < inst.bbox_left.get().into()
                    || top + height < inst.bbox_top.get().into()
            } else {
                inst.x.get() < left || inst.x.get() > left + width || inst.y.get() < top || inst.y.get() > top + height
            };
            if outside != inside.is_truthy() {
                self.instance_list.deactivate(handle);
            }
        }
        if notme.is_truthy() {
            self.instance_list.activate(context.this);
        }
        Ok(Default::default())
    }

    pub fn instance_activate_all(&mut self, _context: &mut Context, args: &[Value]) -> gml::Result<Value> {
        expect_args!(args, [])?;
        let mut iter = self.instance_list.iter_inactive();
        while let Some(handle) = iter.next(&self.instance_list) {
            self.instance_list.activate(handle);
        }
        Ok(Default::default())
    }

    pub fn instance_activate_object(&mut self, context: &mut Context, args: &[Value]) -> gml::Result<Value> {
        let obj = expect_args!(args, [int])?;
        match obj {
            gml::SELF => self.instance_list.activate(context.this),
            gml::OTHER => self.instance_list.activate(context.other),
            gml::ALL => {
                let mut iter = self.instance_list.iter_inactive();
                while let Some(handle) = iter.next(&self.instance_list) {
                    self.instance_list.activate(handle);
                }
            },
            obj if obj < 100000 => {
                if let Some(ids) = self.assets.objects.get_asset(obj).map(|x| x.children.clone()) {
                    let mut iter = self.instance_list.iter_inactive_by_identity(ids);
                    while let Some(handle) = iter.next(&self.instance_list) {
                        self.instance_list.activate(handle);
                    }
                }
            },
            inst_id => {
                if let Some(handle) = self.instance_list.get_by_instid(inst_id) {
                    self.instance_list.activate(handle);
                }
            },
        }
        Ok(Default::default())
    }

    pub fn instance_activate_region(&mut self, _context: &mut Context, args: &[Value]) -> gml::Result<Value> {
        let (left, top, width, height, inside) = expect_args!(args, [real, real, real, real, any])?;
        let mut iter = self.instance_list.iter_inactive();
        while let Some(handle) = iter.next(&self.instance_list) {
            let inst = self.instance_list.get(handle);
            let mask = self.get_instance_mask_sprite(handle);
            let outside = if mask.is_some() {
                inst.update_bbox(mask);
                left > inst.bbox_right.get().into()
                    || top > inst.bbox_bottom.get().into()
                    || left + width < inst.bbox_left.get().into()
                    || top + height < inst.bbox_top.get().into()
            } else {
                inst.x.get() < left || inst.x.get() > left + width || inst.y.get() < top || inst.y.get() > top + height
            };
            if outside != inside.is_truthy() {
                self.instance_list.activate(handle);
            }
        }
        Ok(Default::default())
    }

    pub fn room_goto(&mut self, _context: &mut Context, args: &[Value]) -> gml::Result<Value> {
        let target = expect_args!(args, [int])?;
        self.scene_change = Some(SceneChange::Room(target));
        Ok(Default::default())
    }

    pub fn room_goto_previous(&mut self, _context: &mut Context, args: &[Value]) -> gml::Result<Value> {
        expect_args!(args, [])?;
        match self
            .room_order
            .iter()
            .position(|x| *x == self.room_id)
            .and_then(|x| x.checked_sub(1))
            .and_then(|x| self.room_order.get(x).copied())
        {
            Some(i) => {
                self.scene_change = Some(SceneChange::Room(i));
                Ok(Default::default())
            },
            None => Err(gml::Error::EndOfRoomOrder),
        }
    }

    pub fn room_goto_next(&mut self, _context: &mut Context, args: &[Value]) -> gml::Result<Value> {
        expect_args!(args, [])?;
        match self.room_order.iter().position(|x| *x == self.room_id).and_then(|x| self.room_order.get(x + 1).copied())
        {
            Some(i) => {
                self.scene_change = Some(SceneChange::Room(i));
                Ok(Default::default())
            },
            None => Err(gml::Error::EndOfRoomOrder),
        }
    }

    pub fn room_previous(&mut self, _context: &mut Context, args: &[Value]) -> gml::Result<Value> {
        let room = expect_args!(args, [int])?;
        Ok(self
            .room_order
            .iter()
            .position(|x| *x == room)
            .and_then(|x| x.checked_sub(1))
            .and_then(|x| self.room_order.get(x).copied())
            .unwrap_or(-1)
            .into())
    }

    pub fn room_next(&mut self, _context: &mut Context, args: &[Value]) -> gml::Result<Value> {
        let room = expect_args!(args, [int])?;
        Ok(self
            .room_order
            .iter()
            .position(|x| *x == room)
            .and_then(|x| self.room_order.get(x + 1).copied())
            .unwrap_or(-1)
            .into())
    }

    pub fn room_restart(&mut self, _context: &mut Context, _args: &[Value]) -> gml::Result<Value> {
        self.scene_change = Some(SceneChange::Room(self.room_id));
        Ok(Default::default())
    }

    pub fn game_end(&mut self, _context: &mut Context, _args: &[Value]) -> gml::Result<Value> {
        self.scene_change = Some(SceneChange::End);
        Ok(Default::default())
    }

    pub fn game_restart(&mut self, _context: &mut Context, _args: &[Value]) -> gml::Result<Value> {
        self.scene_change = Some(SceneChange::Restart);
        Ok(Default::default())
    }

    pub fn game_load(&mut self, _context: &mut Context, _args: &[Value]) -> gml::Result<Value> {
        // Expected arg count: 1
        unimplemented!("Called unimplemented kernel function game_load")
    }

    pub fn game_save(&mut self, _context: &mut Context, _args: &[Value]) -> gml::Result<Value> {
        // Expected arg count: 1
        unimplemented!("Called unimplemented kernel function game_save")
    }

    pub fn transition_define(&mut self, _context: &mut Context, args: &[Value]) -> gml::Result<Value> {
        let (id, script_name) = expect_args!(args, [int, string])?;
        self.user_transitions.insert(id, UserTransition { script_name });
        Ok(Default::default())
    }

    pub fn transition_exists(&mut self, _context: &mut Context, args: &[Value]) -> gml::Result<Value> {
        let transition_id = expect_args!(args, [int])?;
        Ok(self.get_transition(transition_id).is_some().into())
    }

    pub fn sleep(&mut self, _context: &mut Context, args: &[Value]) -> gml::Result<Value> {
        let millis = expect_args!(args, [int])?;
        if millis > 0 {
            datetime::sleep(std::time::Duration::from_millis(millis as u64));
            if let Some(ns) = self.spoofed_time_nanos.as_mut() {
                *ns += (millis as u128) * 1_000_000;
            }
            self.process_window_events();
        }
        Ok(Default::default())
    }

    pub fn yoyo_getplatform(&mut self, _context: &mut Context, _args: &[Value]) -> gml::Result<Value> {
        // Expected arg count: 0
        unimplemented!("Called unimplemented kernel function YoYo_GetPlatform")
    }

    pub fn yoyo_getdevice(&mut self, _context: &mut Context, _args: &[Value]) -> gml::Result<Value> {
        // Expected arg count: 0
        unimplemented!("Called unimplemented kernel function YoYo_GetDevice")
    }

    pub fn yoyo_openurl(&mut self, _context: &mut Context, _args: &[Value]) -> gml::Result<Value> {
        // Expected arg count: 1
        unimplemented!("Called unimplemented kernel function YoYo_OpenURL")
    }

    pub fn yoyo_openurl_ext(&mut self, _context: &mut Context, _args: &[Value]) -> gml::Result<Value> {
        // Expected arg count: 2
        unimplemented!("Called unimplemented kernel function YoYo_OpenURL_ext")
    }

    pub fn yoyo_openurl_full(&mut self, _context: &mut Context, _args: &[Value]) -> gml::Result<Value> {
        // Expected arg count: 3
        unimplemented!("Called unimplemented kernel function YoYo_OpenURL_full")
    }

    pub fn yoyo_getdomain(&mut self, _context: &mut Context, _args: &[Value]) -> gml::Result<Value> {
        // Expected arg count: 0
        unimplemented!("Called unimplemented kernel function YoYo_GetDomain")
    }

    pub fn yoyo_gettimer(&mut self, _context: &mut Context, _args: &[Value]) -> gml::Result<Value> {
        // Expected arg count: 0
        unimplemented!("Called unimplemented kernel function YoYo_GetTimer")
    }

    pub fn yoyo_addvirtualkey(&mut self, _context: &mut Context, _args: &[Value]) -> gml::Result<Value> {
        // Expected arg count: 5
        unimplemented!("Called unimplemented kernel function YoYo_AddVirtualKey")
    }

    pub fn yoyo_deletevirtualkey(&mut self, _context: &mut Context, _args: &[Value]) -> gml::Result<Value> {
        // Expected arg count: 1
        unimplemented!("Called unimplemented kernel function YoYo_DeleteVirtualKey")
    }

    pub fn yoyo_showvirtualkey(&mut self, _context: &mut Context, _args: &[Value]) -> gml::Result<Value> {
        // Expected arg count: 1
        unimplemented!("Called unimplemented kernel function YoYo_ShowVirtualKey")
    }

    pub fn yoyo_hidevirtualkey(&mut self, _context: &mut Context, _args: &[Value]) -> gml::Result<Value> {
        // Expected arg count: 1
        unimplemented!("Called unimplemented kernel function YoYo_HideVirtualKey")
    }

    pub fn yoyo_enablealphablend(&mut self, _context: &mut Context, _args: &[Value]) -> gml::Result<Value> {
        // Expected arg count: 1
        unimplemented!("Called unimplemented kernel function YoYo_EnableAlphaBlend")
    }

    pub fn file_bin_open(&mut self, _context: &mut Context, args: &[Value]) -> gml::Result<Value> {
        let (filename, mode) = expect_args!(args, [string, int])?;
        let (read, write) = match mode {
            0 => (true, false),
            1 => (false, true),
            2 | _ => (true, true),
        };
        match self.file_manager.open(filename.as_ref(), file::Content::Binary, read, write, false) {
            Ok(i) => Ok(i.into()),
            Err(e) => Err(gml::Error::FunctionError("file_bin_open".into(), e.into())),
        }
    }

    pub fn file_bin_rewrite(&mut self, _context: &mut Context, args: &[Value]) -> gml::Result<Value> {
        let handle = expect_args!(args, [int])?;
        match self.file_manager.clear(handle) {
            Ok(()) => Ok(Value::Real(Real::from(0.0))),
            Err(e) => Err(gml::Error::FunctionError("file_bin_close".into(), e.into())),
        }
    }

    pub fn file_bin_close(&mut self, _context: &mut Context, args: &[Value]) -> gml::Result<Value> {
        let handle = expect_args!(args, [int])?;
        match self.file_manager.close(handle, file::Content::Binary) {
            Ok(()) => Ok(Value::Real(Real::from(0.0))),
            Err(e) => Err(gml::Error::FunctionError("file_bin_close".into(), e.into())),
        }
    }

    pub fn file_bin_position(&mut self, _context: &mut Context, args: &[Value]) -> gml::Result<Value> {
        let handle = expect_args!(args, [int])?;
        match self.file_manager.tell(handle) {
            Ok(p) => Ok(f64::from(p as i32).into()),
            Err(e) => Err(gml::Error::FunctionError("file_bin_position".into(), e.into())),
        }
    }

    pub fn file_bin_size(&mut self, _context: &mut Context, args: &[Value]) -> gml::Result<Value> {
        let handle = expect_args!(args, [int])?;
        match self.file_manager.size(handle) {
            Ok(l) => Ok(f64::from(l as i32).into()),
            Err(e) => Err(gml::Error::FunctionError("file_bin_size".into(), e.into())),
        }
    }

    pub fn file_bin_seek(&mut self, _context: &mut Context, args: &[Value]) -> gml::Result<Value> {
        let (handle, pos) = expect_args!(args, [int, int])?;
        match self.file_manager.seek(handle, pos) {
            Ok(()) => Ok(Value::from(0.0)),
            Err(e) => Err(gml::Error::FunctionError("file_bin_seek".into(), e.into())),
        }
    }

    pub fn file_bin_read_byte(&mut self, _context: &mut Context, args: &[Value]) -> gml::Result<Value> {
        let handle = expect_args!(args, [int])?;
        match self.file_manager.read_byte(handle) {
            Ok(b) => Ok(f64::from(b).into()),
            Err(e) => Err(gml::Error::FunctionError("file_bin_read_byte".into(), e.into())),
        }
    }

    pub fn file_bin_write_byte(&mut self, _context: &mut Context, args: &[Value]) -> gml::Result<Value> {
        let (handle, byte) = expect_args!(args, [int, int])?;
        match self.file_manager.write_byte(handle, byte as u8) {
            Ok(()) => Ok(Value::from(0.0)),
            Err(e) => Err(gml::Error::FunctionError("file_bin_write_byte".into(), e.into())),
        }
    }

    pub fn file_text_open_read(&mut self, _context: &mut Context, args: &[Value]) -> gml::Result<Value> {
        let filename = expect_args!(args, [string])?;
        match self.file_manager.open(filename.as_ref(), file::Content::Text, true, false, false) {
            Ok(i) => Ok(i.into()),
            Err(e) => {
                let err_str: String = e.into();
                println!("Warning: file_text_open_read on {} failed: {}", filename, err_str);
                Ok(Value::Real(Real::from(-1.0)))
            },
        }
    }

    pub fn file_text_open_write(&mut self, _context: &mut Context, args: &[Value]) -> gml::Result<Value> {
        let filename = expect_args!(args, [string])?;
        match self.file_manager.open(filename.as_ref(), file::Content::Text, false, true, false) {
            Ok(i) => Ok(i.into()),
            Err(e) => Err(gml::Error::FunctionError("file_text_open_write".into(), e.into())),
        }
    }

    pub fn file_text_open_append(&mut self, _context: &mut Context, args: &[Value]) -> gml::Result<Value> {
        let filename = expect_args!(args, [string])?;
        match self.file_manager.open(filename.as_ref(), file::Content::Text, false, true, true) {
            Ok(i) => Ok(i.into()),
            Err(e) => Err(gml::Error::FunctionError("file_text_open_append".into(), e.into())),
        }
    }

    pub fn file_text_close(&mut self, _context: &mut Context, args: &[Value]) -> gml::Result<Value> {
        let handle = expect_args!(args, [int])?;
        match self.file_manager.close(handle, file::Content::Text) {
            Ok(()) => Ok(Value::Real(Real::from(0.0))),
            Err(e) => Err(gml::Error::FunctionError("file_text_close".into(), e.into())),
        }
    }

    pub fn file_text_read_string(&mut self, _context: &mut Context, args: &[Value]) -> gml::Result<Value> {
        let handle = expect_args!(args, [int])?;
        match self.file_manager.read_string(handle) {
            Ok(s) => Ok(s.into()),
            Err(e) => Err(gml::Error::FunctionError("file_text_read_string".into(), e.into())),
        }
    }

    pub fn file_text_read_real(&mut self, _context: &mut Context, args: &[Value]) -> gml::Result<Value> {
        let handle = expect_args!(args, [int])?;
        match self.file_manager.read_real(handle) {
            Ok(r) => Ok(r.into()),
            Err(e) => Err(gml::Error::FunctionError("file_text_read_real".into(), e.into())),
        }
    }

    pub fn file_text_readln(&mut self, _context: &mut Context, args: &[Value]) -> gml::Result<Value> {
        let handle = expect_args!(args, [int])?;
        match self.file_manager.skip_line(handle) {
            Ok(()) => Ok(Default::default()),
            Err(e) => Err(gml::Error::FunctionError("file_text_readln".into(), e.into())),
        }
    }

    pub fn file_text_eof(&mut self, _context: &mut Context, args: &[Value]) -> gml::Result<Value> {
        let handle = expect_args!(args, [int])?;
        match self.file_manager.is_eof(handle) {
            Ok(res) => Ok(res.into()),
            Err(e) => Err(gml::Error::FunctionError("file_text_eof".into(), e.into())),
        }
    }

    pub fn file_text_eoln(&mut self, _context: &mut Context, args: &[Value]) -> gml::Result<Value> {
        let handle = expect_args!(args, [int])?;
        match self.file_manager.is_eoln(handle) {
            Ok(res) => Ok(res.into()),
            Err(e) => Err(gml::Error::FunctionError("file_text_eoln".into(), e.into())),
        }
    }

    pub fn file_text_write_string(&mut self, _context: &mut Context, args: &[Value]) -> gml::Result<Value> {
        let (handle, text) = expect_args!(args, [int, bytes])?;
        match self.file_manager.write_string(handle, text.as_ref()) {
            Ok(()) => Ok(Default::default()),
            Err(e) => Err(gml::Error::FunctionError("file_text_write_string".into(), e.into())),
        }
    }

    pub fn file_text_write_real(&mut self, _context: &mut Context, args: &[Value]) -> gml::Result<Value> {
        let (handle, num) = expect_args!(args, [int, real])?;
        let text = if num.fract() == Real::from(0.0) { format!(" {:.0}", num) } else { format!(" {:.6}", num) };
        match self.file_manager.write_string(handle, text.as_bytes()) {
            Ok(()) => Ok(Default::default()),
            Err(e) => Err(gml::Error::FunctionError("file_text_write_real".into(), e.into())),
        }
    }

    pub fn file_text_writeln(&mut self, _context: &mut Context, args: &[Value]) -> gml::Result<Value> {
        let handle = expect_args!(args, [int])?;
        match self.file_manager.write_string(handle, b"\r\n") {
            Ok(()) => Ok(Default::default()),
            Err(e) => Err(gml::Error::FunctionError("file_text_writeln".into(), e.into())),
        }
    }

    pub fn file_open_read(&mut self, _context: &mut Context, _args: &[Value]) -> gml::Result<Value> {
        // Expected arg count: 1
        unimplemented!("Called unimplemented kernel function file_open_read")
    }

    pub fn file_open_write(&mut self, _context: &mut Context, _args: &[Value]) -> gml::Result<Value> {
        // Expected arg count: 1
        unimplemented!("Called unimplemented kernel function file_open_write")
    }

    pub fn file_open_append(&mut self, _context: &mut Context, _args: &[Value]) -> gml::Result<Value> {
        // Expected arg count: 1
        unimplemented!("Called unimplemented kernel function file_open_append")
    }

    pub fn file_close(&mut self, _context: &mut Context, _args: &[Value]) -> gml::Result<Value> {
        // Expected arg count: 0
        unimplemented!("Called unimplemented kernel function file_close")
    }

    pub fn file_read_string(&mut self, _context: &mut Context, _args: &[Value]) -> gml::Result<Value> {
        // Expected arg count: 0
        unimplemented!("Called unimplemented kernel function file_read_string")
    }

    pub fn file_read_real(&mut self, _context: &mut Context, _args: &[Value]) -> gml::Result<Value> {
        // Expected arg count: 0
        unimplemented!("Called unimplemented kernel function file_read_real")
    }

    pub fn file_readln(&mut self, _context: &mut Context, _args: &[Value]) -> gml::Result<Value> {
        // Expected arg count: 0
        unimplemented!("Called unimplemented kernel function file_readln")
    }

    pub fn file_eof(&mut self, _context: &mut Context, _args: &[Value]) -> gml::Result<Value> {
        // Expected arg count: 0
        unimplemented!("Called unimplemented kernel function file_eof")
    }

    pub fn file_eoln(&mut self, _context: &mut Context, _args: &[Value]) -> gml::Result<Value> {
        // Expected arg count: 0
        unimplemented!("Called unimplemented kernel function file_eoln")
    }

    pub fn file_write_string(&mut self, _context: &mut Context, _args: &[Value]) -> gml::Result<Value> {
        // Expected arg count: 1
        unimplemented!("Called unimplemented kernel function file_write_string")
    }

    pub fn file_write_real(&mut self, _context: &mut Context, _args: &[Value]) -> gml::Result<Value> {
        // Expected arg count: 1
        unimplemented!("Called unimplemented kernel function file_write_real")
    }

    pub fn file_writeln(&mut self, _context: &mut Context, _args: &[Value]) -> gml::Result<Value> {
        // Expected arg count: 0
        unimplemented!("Called unimplemented kernel function file_writeln")
    }

    pub fn file_exists(&mut self, _context: &mut Context, args: &[Value]) -> gml::Result<Value> {
        expect_args!(args, [any]).map(|x| match x {
            Value::Str(s) => file::file_exists(&self.decode_str(s.as_ref())).into(),
            Value::Real(_) => gml::FALSE.into(),
        })
    }

    pub fn file_delete(&mut self, _context: &mut Context, args: &[Value]) -> gml::Result<Value> {
        let filename = expect_args!(args, [string])?;
        match file::delete(filename.as_ref()) {
            Ok(()) => Ok(Default::default()),
            Err(e) => Err(gml::Error::FunctionError("file_delete".into(), e.into())),
        }
    }

    pub fn file_rename(&mut self, _context: &mut Context, args: &[Value]) -> gml::Result<Value> {
        let (from, to) = expect_args!(args, [string, string])?;
        if file::rename(from.as_ref(), to.as_ref()).is_err() {
            // Fail silently
            eprintln!("Warning (file_rename): could not rename {} to {}", from, to);
        }
        Ok(Default::default())
    }

    pub fn file_copy(&mut self, _context: &mut Context, args: &[Value]) -> gml::Result<Value> {
        let (from, to) = expect_args!(args, [string, string])?;
        if file::copy(from.as_ref(), to.as_ref()).is_err() {
            // Fail silently
            eprintln!("Warning (file_copy): could not copy {} to {}", from, to);
        }
        Ok(Default::default())
    }

    pub fn directory_exists(&mut self, _context: &mut Context, args: &[Value]) -> gml::Result<Value> {
        expect_args!(args, [any]).map(|x| match x {
            Value::Str(s) => file::dir_exists(&self.decode_str(s.as_ref())).into(),
            Value::Real(_) => gml::FALSE.into(),
        })
    }

    pub fn directory_create(&mut self, _context: &mut Context, args: &[Value]) -> gml::Result<Value> {
        let path = expect_args!(args, [string])?;
        match file::dir_create(path.as_ref()) {
            Ok(()) => Ok(Default::default()),
            Err(e) => Err(gml::Error::FunctionError("directory_create".into(), e.into())),
        }
    }

    pub fn file_find_first(&mut self, _context: &mut Context, _args: &[Value]) -> gml::Result<Value> {
        // Expected arg count: 2
        unimplemented!("Called unimplemented kernel function file_find_first")
    }

    pub fn file_find_next(&mut self, _context: &mut Context, _args: &[Value]) -> gml::Result<Value> {
        // Expected arg count: 0
        unimplemented!("Called unimplemented kernel function file_find_next")
    }

    pub fn file_find_close(&mut self, _context: &mut Context, _args: &[Value]) -> gml::Result<Value> {
        // Expected arg count: 0
        unimplemented!("Called unimplemented kernel function file_find_close")
    }

    pub fn file_attributes(&mut self, _context: &mut Context, _args: &[Value]) -> gml::Result<Value> {
        // Expected arg count: 2
        unimplemented!("Called unimplemented kernel function file_attributes")
    }

    pub fn filename_name(&mut self, _context: &mut Context, args: &[Value]) -> gml::Result<Value> {
        let full_path = expect_args!(args, [string])?;
        if let Some(name) = full_path.as_ref().rsplitn(2, '\\').next() {
            Ok(name.to_string().into())
        } else {
            Ok(full_path.as_ref().into())
        }
    }

    pub fn filename_path(&mut self, _context: &mut Context, args: &[Value]) -> gml::Result<Value> {
        let full_path = expect_args!(args, [string])?;
        if let Some(bs) = full_path.as_ref().rfind('\\') {
            Ok(full_path.as_ref()[..bs + 1].to_string().into())
        } else {
            Ok("".to_string().into())
        }
    }

    pub fn filename_dir(&mut self, _context: &mut Context, args: &[Value]) -> gml::Result<Value> {
        let full_path = expect_args!(args, [string])?;
        if let Some(bs) = full_path.as_ref().rfind('\\') {
            Ok(full_path.as_ref()[..bs].to_string().into())
        } else {
            Ok("".to_string().into())
        }
    }

    pub fn filename_drive(&mut self, _context: &mut Context, args: &[Value]) -> gml::Result<Value> {
        let full_path = expect_args!(args, [string])?;
        let drive = full_path.as_ref().chars().take(2).collect::<String>();
        if !drive.starts_with(':') && drive.ends_with(':') { Ok(drive.into()) } else { Ok("".to_string().into()) }
    }

    pub fn filename_ext(&mut self, _context: &mut Context, args: &[Value]) -> gml::Result<Value> {
        let full_path = expect_args!(args, [string])?;
        if let Some(dot) = full_path.as_ref().rfind('.') {
            Ok(full_path.as_ref()[dot..].to_string().into())
        } else {
            Ok("".to_string().into())
        }
    }

    pub fn filename_change_ext(&mut self, _context: &mut Context, args: &[Value]) -> gml::Result<Value> {
        let (full_path, new_ext) = expect_args!(args, [string, string])?;
        let mut new_path = full_path.as_ref().rsplitn(2, '.').last().unwrap_or(full_path.as_ref()).to_string();
        new_path.push_str(new_ext.as_ref());
        Ok(new_path.into())
    }

    pub fn export_include_file(&mut self, _context: &mut Context, _args: &[Value]) -> gml::Result<Value> {
        // Expected arg count: 1
        unimplemented!("Called unimplemented kernel function export_include_file")
    }

    pub fn export_include_file_location(&mut self, _context: &mut Context, _args: &[Value]) -> gml::Result<Value> {
        // Expected arg count: 2
        unimplemented!("Called unimplemented kernel function export_include_file_location")
    }

    pub fn discard_include_file(&mut self, _context: &mut Context, _args: &[Value]) -> gml::Result<Value> {
        // Expected arg count: 1
        unimplemented!("Called unimplemented kernel function discard_include_file")
    }

    pub fn execute_program(&mut self, _context: &mut Context, args: &[Value]) -> gml::Result<Value> {
        let (prog, prog_args, wait) = expect_args!(args, [string, string, any])?;
        // Rust doesn't let you execute a program with just a string, so unescape it manually
        let mut command_array = Vec::new();
        let mut buf = Some(String::new());
        let mut quote_count = 0;
        for c in format!("{} {}", prog, prog_args).replace("\\\"", "\"\"\"").chars() {
            match c {
                '"' => {
                    buf = buf.or(Some("".into()));
                    quote_count += 1;
                    if quote_count > 2 {
                        quote_count = 0;
                        buf.as_mut().unwrap().push('"');
                    }
                },
                c if c.is_whitespace() && quote_count != 1 => {
                    quote_count %= 2;
                    if let Some(s) = buf {
                        command_array.push(s);
                        buf = None;
                    }
                },
                c => {
                    quote_count %= 2;
                    buf = buf.or(Some("".into()));
                    buf.as_mut().unwrap().push(c);
                },
            }
        }
        if let Some(s) = buf {
            command_array.push(s);
        }
        if command_array.is_empty() {
            return Err(gml::Error::FunctionError("execute_program".into(), "Cannot execute an empty string".into()))
        }
        // Actually run the program
        match Command::new(&command_array[0]).args(&command_array[1..]).spawn() {
            Ok(mut child) => {
                if wait.is_truthy() {
                    // wait() closes stdin. This is inaccurate, but Rust doesn't offer an alternative.
                    if let Err(e) = child.wait() {
                        return Err(gml::Error::FunctionError(
                            "execute_program".into(),
                            format!("Cannot wait for {}: {}", prog, e),
                        ))
                    }
                    self.process_window_events();
                }
                Ok(Default::default())
            },
            Err(e) => {
                Err(gml::Error::FunctionError("execute_program".into(), format!("Cannot execute {}: {}", prog, e)))
            },
        }
    }

    pub fn execute_shell(&mut self, _context: &mut Context, _args: &[Value]) -> gml::Result<Value> {
        // Expected arg count: 2
        unimplemented!("Called unimplemented kernel function execute_shell")
    }

    pub fn parameter_count(&mut self, _context: &mut Context, _args: &[Value]) -> gml::Result<Value> {
        // Gamemaker doesn't count parameter 0 (the game exe) as a "parameter"
        return Ok((self.parameters.len() - 1).into())
    }

    pub fn parameter_string(&mut self, _context: &mut Context, args: &[Value]) -> gml::Result<Value> {
        let param_index = expect_args!(args, [int])?;
        if param_index >= 0 {
            Ok(match self.parameters.get(param_index as usize) {
                Some(a) => a.clone(),
                None => "".to_string(),
            }
            .into())
        } else {
            Ok("".into())
        }
    }

    pub fn environment_get_variable(&mut self, _context: &mut Context, _args: &[Value]) -> gml::Result<Value> {
        // Expected arg count: 1
        unimplemented!("Called unimplemented kernel function environment_get_variable")
    }

    pub fn registry_write_string(&mut self, _context: &mut Context, _args: &[Value]) -> gml::Result<Value> {
        // Expected arg count: 2
        unimplemented!("Called unimplemented kernel function registry_write_string")
    }

    pub fn registry_write_real(&mut self, _context: &mut Context, _args: &[Value]) -> gml::Result<Value> {
        // Expected arg count: 2
        unimplemented!("Called unimplemented kernel function registry_write_real")
    }

    pub fn registry_read_string(&mut self, _context: &mut Context, _args: &[Value]) -> gml::Result<Value> {
        // Expected arg count: 1
        unimplemented!("Called unimplemented kernel function registry_read_string")
    }

    pub fn registry_read_real(&mut self, _context: &mut Context, _args: &[Value]) -> gml::Result<Value> {
        // Expected arg count: 1
        unimplemented!("Called unimplemented kernel function registry_read_real")
    }

    pub fn registry_exists(&mut self, _context: &mut Context, _args: &[Value]) -> gml::Result<Value> {
        // Expected arg count: 1
        unimplemented!("Called unimplemented kernel function registry_exists")
    }

    pub fn registry_write_string_ext(&mut self, _context: &mut Context, _args: &[Value]) -> gml::Result<Value> {
        // Expected arg count: 3
        unimplemented!("Called unimplemented kernel function registry_write_string_ext")
    }

    pub fn registry_write_real_ext(&mut self, _context: &mut Context, _args: &[Value]) -> gml::Result<Value> {
        // Expected arg count: 3
        unimplemented!("Called unimplemented kernel function registry_write_real_ext")
    }

    pub fn registry_read_string_ext(&mut self, _context: &mut Context, _args: &[Value]) -> gml::Result<Value> {
        // Expected arg count: 2
        unimplemented!("Called unimplemented kernel function registry_read_string_ext")
    }

    pub fn registry_read_real_ext(&mut self, _context: &mut Context, _args: &[Value]) -> gml::Result<Value> {
        // Expected arg count: 2
        unimplemented!("Called unimplemented kernel function registry_read_real_ext")
    }

    pub fn registry_exists_ext(&mut self, _context: &mut Context, _args: &[Value]) -> gml::Result<Value> {
        // Expected arg count: 2
        unimplemented!("Called unimplemented kernel function registry_exists_ext")
    }

    pub fn registry_set_root(&mut self, _context: &mut Context, _args: &[Value]) -> gml::Result<Value> {
        // Expected arg count: 1
        unimplemented!("Called unimplemented kernel function registry_set_root")
    }

    pub fn ini_open(&mut self, _context: &mut Context, args: &[Value]) -> gml::Result<Value> {
        let name = expect_args!(args, [bytes])?;
        let name_str = self.decode_str(name.as_ref());
        if file::file_exists(&name_str) {
            match ini::Ini::load_from_file(name_str.as_ref()) {
                Ok(ini) => {
                    self.open_ini = Some((ini, name));
                    Ok(Default::default())
                },
                Err(e) => Err(gml::Error::FunctionError("ini_open".into(), format!("{}", e))),
            }
        } else {
            self.open_ini = Some((ini::Ini::new(), name));
            Ok(Default::default())
        }
    }

    pub fn ini_close(&mut self, _context: &mut Context, args: &[Value]) -> gml::Result<Value> {
        expect_args!(args, [])?;
        match self.open_ini.as_ref() {
            Some((ini, path)) => match ini.write_to_file(self.decode_str(path.as_ref()).as_ref()) {
                Ok(()) => {
                    self.open_ini = None;
                    Ok(Default::default())
                },
                Err(e) => Err(gml::Error::FunctionError("ini_close".into(), format!("{}", e))),
            },
            None => Ok(Default::default()),
        }
    }

    pub fn ini_read_string(&mut self, _context: &mut Context, args: &[Value]) -> gml::Result<Value> {
        let (section, key, default) = expect_args!(args, [string, string, string])?;
        match self.open_ini.as_ref() {
            Some((ini, _)) => Ok(ini
                .section(Some(section.as_ref()))
                .and_then(|s| s.get(key))
                .unwrap_or(default.as_ref())
                .to_string()
                .into()),
            None => Err(gml::Error::FunctionError(
                "ini_read_string".into(),
                "Trying to read from undefined INI file".to_string(),
            )),
        }
    }

    pub fn ini_read_real(&mut self, _context: &mut Context, args: &[Value]) -> gml::Result<Value> {
        let (section, key, default) = expect_args!(args, [string, string, real])?;
        match self.open_ini.as_ref() {
            Some((ini, _)) => match ini.section(Some(section.as_ref())).and_then(|s| s.get(key)) {
                Some(val) => match val.parse::<f64>() {
                    Ok(x) => Ok(x.into()),
                    Err(_) => Ok(Default::default()),
                },
                None => Ok(default.into()),
            },
            None => Err(gml::Error::FunctionError(
                "ini_read_real".into(),
                "Trying to read from undefined INI file".to_string(),
            )),
        }
    }

    pub fn ini_write_string(&mut self, _context: &mut Context, args: &[Value]) -> gml::Result<Value> {
        let (section, key, val) = expect_args!(args, [string, string, string])?;
        match self.open_ini.as_mut() {
            Some((ini, _)) => {
                ini.with_section(Some(section.as_ref())).set(key.as_ref(), val.as_ref());
                Ok(Default::default())
            },
            None => Err(gml::Error::FunctionError(
                "ini_write_string".into(),
                "Trying to write to undefined INI file".to_string(),
            )),
        }
    }

    pub fn ini_write_real(&mut self, _context: &mut Context, args: &[Value]) -> gml::Result<Value> {
        let (section, key, val) = expect_args!(args, [string, string, real])?;
        match self.open_ini.as_mut() {
            Some((ini, _)) => {
                ini.with_section(Some(section.as_ref())).set(key.as_ref(), val.to_string());
                Ok(Default::default())
            },
            None => Err(gml::Error::FunctionError(
                "ini_write_real".into(),
                "Trying to write to undefined INI file".to_string(),
            )),
        }
    }

    pub fn ini_key_exists(&mut self, _context: &mut Context, args: &[Value]) -> gml::Result<Value> {
        let (section, key) = expect_args!(args, [string, string])?;
        match self.open_ini.as_ref() {
            Some((ini, _)) => {
                Ok(ini.section(Some(section.as_ref())).map(|s| s.contains_key(key)).unwrap_or(false).into())
            },
            None => Err(gml::Error::FunctionError(
                "ini_key_exists".into(),
                "Trying to read from undefined INI file".to_string(),
            )),
        }
    }

    pub fn ini_section_exists(&mut self, _context: &mut Context, args: &[Value]) -> gml::Result<Value> {
        let section = expect_args!(args, [string])?;
        match self.open_ini.as_ref() {
            Some((ini, _)) => Ok(ini.section(Some(section.as_ref())).is_some().into()),
            None => Err(gml::Error::FunctionError(
                "ini_section_exists".into(),
                "Trying to read from undefined INI file".to_string(),
            )),
        }
    }

    pub fn ini_key_delete(&mut self, _context: &mut Context, args: &[Value]) -> gml::Result<Value> {
        let (section, key) = expect_args!(args, [string, string])?;
        match self.open_ini.as_mut() {
            Some((ini, _)) => {
                ini.delete_from(Some(section.as_ref()), key.as_ref());
                Ok(Default::default())
            },
            None => Err(gml::Error::FunctionError(
                "ini_key_delete".into(),
                "Trying to change undefined INI file".to_string(),
            )),
        }
    }

    pub fn ini_section_delete(&mut self, _context: &mut Context, args: &[Value]) -> gml::Result<Value> {
        let section = expect_args!(args, [string])?;
        match self.open_ini.as_mut() {
            Some((ini, _)) => {
                ini.delete(Some(section.as_ref()));
                Ok(Default::default())
            },
            None => Err(gml::Error::FunctionError(
                "ini_section_delete".into(),
                "Trying to change undefined INI file".to_string(),
            )),
        }
    }

    pub fn disk_free(&mut self, _context: &mut Context, _args: &[Value]) -> gml::Result<Value> {
        unimplemented!("Called unimplemented kernel function disk_free")
    }

    pub fn disk_size(&mut self, _context: &mut Context, _args: &[Value]) -> gml::Result<Value> {
        unimplemented!("Called unimplemented kernel function disk_size")
    }

    pub fn splash_set_caption(&mut self, _context: &mut Context, _args: &[Value]) -> gml::Result<Value> {
        // Expected arg count: 1
        unimplemented!("Called unimplemented kernel function splash_set_caption")
    }

    pub fn splash_set_fullscreen(&mut self, _context: &mut Context, _args: &[Value]) -> gml::Result<Value> {
        // Expected arg count: 1
        unimplemented!("Called unimplemented kernel function splash_set_fullscreen")
    }

    pub fn splash_set_border(&mut self, _context: &mut Context, _args: &[Value]) -> gml::Result<Value> {
        // Expected arg count: 1
        unimplemented!("Called unimplemented kernel function splash_set_border")
    }

    pub fn splash_set_size(&mut self, _context: &mut Context, _args: &[Value]) -> gml::Result<Value> {
        // Expected arg count: 2
        unimplemented!("Called unimplemented kernel function splash_set_size")
    }

    pub fn splash_set_position(&mut self, _context: &mut Context, _args: &[Value]) -> gml::Result<Value> {
        // Expected arg count: 2
        unimplemented!("Called unimplemented kernel function splash_set_position")
    }

    pub fn splash_set_adapt(&mut self, _context: &mut Context, _args: &[Value]) -> gml::Result<Value> {
        // Expected arg count: 1
        unimplemented!("Called unimplemented kernel function splash_set_adapt")
    }

    pub fn splash_set_top(&mut self, _context: &mut Context, _args: &[Value]) -> gml::Result<Value> {
        // Expected arg count: 1
        unimplemented!("Called unimplemented kernel function splash_set_top")
    }

    pub fn splash_set_color(&mut self, _context: &mut Context, _args: &[Value]) -> gml::Result<Value> {
        // Expected arg count: 1
        unimplemented!("Called unimplemented kernel function splash_set_color")
    }

    pub fn splash_set_main(&mut self, _context: &mut Context, _args: &[Value]) -> gml::Result<Value> {
        // Expected arg count: 1
        unimplemented!("Called unimplemented kernel function splash_set_main")
    }

    pub fn splash_set_scale(&mut self, _context: &mut Context, _args: &[Value]) -> gml::Result<Value> {
        // Expected arg count: 1
        unimplemented!("Called unimplemented kernel function splash_set_scale")
    }

    pub fn splash_set_cursor(&mut self, _context: &mut Context, _args: &[Value]) -> gml::Result<Value> {
        // Expected arg count: 1
        unimplemented!("Called unimplemented kernel function splash_set_cursor")
    }

    pub fn splash_set_interrupt(&mut self, _context: &mut Context, _args: &[Value]) -> gml::Result<Value> {
        // Expected arg count: 1
        unimplemented!("Called unimplemented kernel function splash_set_interrupt")
    }

    pub fn splash_set_stop_key(&mut self, _context: &mut Context, _args: &[Value]) -> gml::Result<Value> {
        // Expected arg count: 1
        unimplemented!("Called unimplemented kernel function splash_set_stop_key")
    }

    pub fn splash_set_close_button(&mut self, _context: &mut Context, _args: &[Value]) -> gml::Result<Value> {
        // Expected arg count: 1
        unimplemented!("Called unimplemented kernel function splash_set_close_button")
    }

    pub fn splash_set_stop_mouse(&mut self, _context: &mut Context, _args: &[Value]) -> gml::Result<Value> {
        // Expected arg count: 1
        unimplemented!("Called unimplemented kernel function splash_set_stop_mouse")
    }

    pub fn splash_show_video(&mut self, _context: &mut Context, _args: &[Value]) -> gml::Result<Value> {
        // Expected arg count: 2
        unimplemented!("Called unimplemented kernel function splash_show_video")
    }

    pub fn splash_show_image(&mut self, _context: &mut Context, _args: &[Value]) -> gml::Result<Value> {
        // Expected arg count: 2
        unimplemented!("Called unimplemented kernel function splash_show_image")
    }

    pub fn splash_show_text(&mut self, _context: &mut Context, _args: &[Value]) -> gml::Result<Value> {
        // Expected arg count: 2
        unimplemented!("Called unimplemented kernel function splash_show_text")
    }

    pub fn splash_show_web(&mut self, _context: &mut Context, _args: &[Value]) -> gml::Result<Value> {
        // Expected arg count: 2
        unimplemented!("Called unimplemented kernel function splash_show_web")
    }

    pub fn show_image(&mut self, _context: &mut Context, _args: &[Value]) -> gml::Result<Value> {
        // Expected arg count: 3
        unimplemented!("Called unimplemented kernel function show_image")
    }

    pub fn show_video(&mut self, _context: &mut Context, _args: &[Value]) -> gml::Result<Value> {
        // Expected arg count: 3
        unimplemented!("Called unimplemented kernel function show_video")
    }

    pub fn show_text(&mut self, _context: &mut Context, _args: &[Value]) -> gml::Result<Value> {
        // Expected arg count: 4
        unimplemented!("Called unimplemented kernel function show_text")
    }

    pub fn show_message(&mut self, _context: &mut Context, args: &[Value]) -> gml::Result<Value> {
        let _text = expect_args!(args, [string])?;
        let width = 300;
        let height = 200;

        let clear_colour = Colour::new(1.0, 142.0 / 255.0, 250.0 / 255.0);
        let options = RendererOptions { size: (width, height), vsync: false, interpolate_pixels: false };

        // TODO: this should block as a dialog, not block the entire fucking thread
        // otherwise windows thinks it's not responding or whatever

        let wb = window::WindowBuilder::new().with_size(width, height);
        let mut window = wb.build().map_err(|e| gml::Error::FunctionError("show_message".into(), e))?;
        let mut renderer = Renderer::new((), &options, &window, clear_colour)
            .map_err(|e| gml::Error::FunctionError("show_message".into(), e))?;
        window.set_visible(true);
        renderer.set_vsync(false);

        loop {
            window.process_events();
            if window.close_requested() {
                break
            }

            if window.get_inner_size() != (0, 0) {
                renderer.finish(width, height, clear_colour);
            }
        }

        // restore renderer
        // self.renderer.set_current(); <- TODO, obviously

        Ok(Default::default())
    }

    pub fn show_question(&mut self, _context: &mut Context, _args: &[Value]) -> gml::Result<Value> {
        // Expected arg count: 1
        unimplemented!("Called unimplemented kernel function show_question")
    }

    pub fn show_error(&mut self, _context: &mut Context, _args: &[Value]) -> gml::Result<Value> {
        // Expected arg count: 2
        unimplemented!("Called unimplemented kernel function show_error")
    }

    pub fn show_info(&mut self, _context: &mut Context, _args: &[Value]) -> gml::Result<Value> {
        // Expected arg count: 0
        unimplemented!("Called unimplemented kernel function show_info")
    }

    pub fn load_info(&mut self, _context: &mut Context, _args: &[Value]) -> gml::Result<Value> {
        // Expected arg count: 1
        unimplemented!("Called unimplemented kernel function load_info")
    }

    pub fn highscore_show(&mut self, _context: &mut Context, _args: &[Value]) -> gml::Result<Value> {
        // Expected arg count: 1
        unimplemented!("Called unimplemented kernel function highscore_show")
    }

    pub fn highscore_set_background(&mut self, _context: &mut Context, _args: &[Value]) -> gml::Result<Value> {
        // Expected arg count: 1
        unimplemented!("Called unimplemented kernel function highscore_set_background")
    }

    pub fn highscore_set_border(&mut self, _context: &mut Context, _args: &[Value]) -> gml::Result<Value> {
        // Expected arg count: 1
        unimplemented!("Called unimplemented kernel function highscore_set_border")
    }

    pub fn highscore_set_font(&mut self, _context: &mut Context, _args: &[Value]) -> gml::Result<Value> {
        // Expected arg count: 3
        unimplemented!("Called unimplemented kernel function highscore_set_font")
    }

    pub fn highscore_set_strings(&mut self, _context: &mut Context, _args: &[Value]) -> gml::Result<Value> {
        // Expected arg count: 3
        unimplemented!("Called unimplemented kernel function highscore_set_strings")
    }

    pub fn highscore_set_colors(&mut self, _context: &mut Context, _args: &[Value]) -> gml::Result<Value> {
        // Expected arg count: 3
        unimplemented!("Called unimplemented kernel function highscore_set_colors")
    }

    pub fn highscore_show_ext(&mut self, _context: &mut Context, _args: &[Value]) -> gml::Result<Value> {
        // Expected arg count: 7
        unimplemented!("Called unimplemented kernel function highscore_show_ext")
    }

    pub fn highscore_clear(&mut self, _context: &mut Context, _args: &[Value]) -> gml::Result<Value> {
        // Expected arg count: 0
        unimplemented!("Called unimplemented kernel function highscore_clear")
    }

    pub fn highscore_add(&mut self, _context: &mut Context, _args: &[Value]) -> gml::Result<Value> {
        // Expected arg count: 2
        unimplemented!("Called unimplemented kernel function highscore_add")
    }

    pub fn highscore_add_current(&mut self, _context: &mut Context, _args: &[Value]) -> gml::Result<Value> {
        // Expected arg count: 0
        unimplemented!("Called unimplemented kernel function highscore_add_current")
    }

    pub fn highscore_value(&mut self, _context: &mut Context, _args: &[Value]) -> gml::Result<Value> {
        // Expected arg count: 1
        unimplemented!("Called unimplemented kernel function highscore_value")
    }

    pub fn highscore_name(&mut self, _context: &mut Context, _args: &[Value]) -> gml::Result<Value> {
        // Expected arg count: 1
        unimplemented!("Called unimplemented kernel function highscore_name")
    }

    pub fn draw_highscore(&mut self, _context: &mut Context, _args: &[Value]) -> gml::Result<Value> {
        // Expected arg count: 4
        unimplemented!("Called unimplemented kernel function draw_highscore")
    }

    pub fn show_message_ext(&mut self, _context: &mut Context, _args: &[Value]) -> gml::Result<Value> {
        // Expected arg count: 4
        unimplemented!("Called unimplemented kernel function show_message_ext")
    }

    pub fn message_background(&mut self, _context: &mut Context, _args: &[Value]) -> gml::Result<Value> {
        // Expected arg count: 1
        //unimplemented!("Called unimplemented kernel function message_background")
        // TODO
        Ok(Default::default())
    }

    pub fn message_button(&mut self, _context: &mut Context, _args: &[Value]) -> gml::Result<Value> {
        // Expected arg count: 1
        //unimplemented!("Called unimplemented kernel function message_button")
        // TODO
        Ok(Default::default())
    }

    pub fn message_alpha(&mut self, _context: &mut Context, _args: &[Value]) -> gml::Result<Value> {
        // Expected arg count: 1
        //unimplemented!("Called unimplemented kernel function message_alpha")
        // TODO
        Ok(Default::default())
    }

    pub fn message_text_font(&mut self, _context: &mut Context, _args: &[Value]) -> gml::Result<Value> {
        // Expected arg count: 4
        //unimplemented!("Called unimplemented kernel function message_text_font")
        // TODO
        Ok(Default::default())
    }

    pub fn message_button_font(&mut self, _context: &mut Context, _args: &[Value]) -> gml::Result<Value> {
        // Expected arg count: 4
        //unimplemented!("Called unimplemented kernel function message_button_font")
        // TODO
        Ok(Default::default())
    }

    pub fn message_input_font(&mut self, _context: &mut Context, _args: &[Value]) -> gml::Result<Value> {
        // Expected arg count: 4
        //unimplemented!("Called unimplemented kernel function message_input_font")
        // TODO
        Ok(Default::default())
    }

    pub fn message_text_charset(&mut self, _context: &mut Context, _args: &[Value]) -> gml::Result<Value> {
        // Expected arg count: 2
        //unimplemented!("Called unimplemented kernel function message_text_charset")
        // TODO
        Ok(Default::default())
    }

    pub fn message_mouse_color(&mut self, _context: &mut Context, _args: &[Value]) -> gml::Result<Value> {
        // Expected arg count: 1
        //unimplemented!("Called unimplemented kernel function message_mouse_color")
        // TODO
        Ok(Default::default())
    }

    pub fn message_input_color(&mut self, _context: &mut Context, _args: &[Value]) -> gml::Result<Value> {
        // Expected arg count: 1
        //unimplemented!("Called unimplemented kernel function message_input_color")
        Ok(Default::default())
    }

    pub fn message_position(&mut self, _context: &mut Context, _args: &[Value]) -> gml::Result<Value> {
        // Expected arg count: 2
        //unimplemented!("Called unimplemented kernel function message_position")
        Ok(Default::default())
    }

    pub fn message_size(&mut self, _context: &mut Context, _args: &[Value]) -> gml::Result<Value> {
        // Expected arg count: 2
        //unimplemented!("Called unimplemented kernel function message_size")
        Ok(Default::default())
    }

    pub fn message_caption(&mut self, _context: &mut Context, _args: &[Value]) -> gml::Result<Value> {
        // Expected arg count: 2
        //unimplemented!("Called unimplemented kernel function message_caption")
        Ok(Default::default())
    }

    pub fn show_menu(&mut self, _context: &mut Context, _args: &[Value]) -> gml::Result<Value> {
        // Expected arg count: 2
        unimplemented!("Called unimplemented kernel function show_menu")
    }

    pub fn show_menu_pos(&mut self, _context: &mut Context, _args: &[Value]) -> gml::Result<Value> {
        // Expected arg count: 4
        unimplemented!("Called unimplemented kernel function show_menu_pos")
    }

    pub fn get_integer(&mut self, _context: &mut Context, _args: &[Value]) -> gml::Result<Value> {
        // Expected arg count: 2
        unimplemented!("Called unimplemented kernel function get_integer")
    }

    pub fn get_string(&mut self, _context: &mut Context, _args: &[Value]) -> gml::Result<Value> {
        // Expected arg count: 2
        unimplemented!("Called unimplemented kernel function get_string")
    }

    pub fn get_color(&mut self, _context: &mut Context, _args: &[Value]) -> gml::Result<Value> {
        // Expected arg count: 1
        unimplemented!("Called unimplemented kernel function get_color")
    }

    pub fn get_open_filename(&mut self, _context: &mut Context, _args: &[Value]) -> gml::Result<Value> {
        // Expected arg count: 2
        unimplemented!("Called unimplemented kernel function get_open_filename")
    }

    pub fn get_save_filename(&mut self, _context: &mut Context, _args: &[Value]) -> gml::Result<Value> {
        // Expected arg count: 2
        unimplemented!("Called unimplemented kernel function get_save_filename")
    }

    pub fn get_directory(&mut self, _context: &mut Context, _args: &[Value]) -> gml::Result<Value> {
        // Expected arg count: 1
        unimplemented!("Called unimplemented kernel function get_directory")
    }

    pub fn get_directory_alt(&mut self, _context: &mut Context, _args: &[Value]) -> gml::Result<Value> {
        // Expected arg count: 2
        unimplemented!("Called unimplemented kernel function get_directory_alt")
    }

    pub fn keyboard_get_numlock(&mut self, _context: &mut Context, args: &[Value]) -> gml::Result<Value> {
        expect_args!(args, [])?;
        Ok(self.input_manager.key_get_numlock().into())
    }

    pub fn keyboard_set_numlock(&mut self, _context: &mut Context, args: &[Value]) -> gml::Result<Value> {
        expect_args!(args, [any]).map(|x| self.input_manager.key_set_numlock(x.is_truthy()))?;
        Ok(Default::default())
    }

    pub fn keyboard_key_press(&mut self, _context: &mut Context, _args: &[Value]) -> gml::Result<Value> {
        // Expected arg count: 1
        unimplemented!("Called unimplemented kernel function keyboard_key_press")
    }

    pub fn keyboard_key_release(&mut self, _context: &mut Context, _args: &[Value]) -> gml::Result<Value> {
        // Expected arg count: 1
        unimplemented!("Called unimplemented kernel function keyboard_key_release")
    }

    pub fn keyboard_set_map(&mut self, _context: &mut Context, _args: &[Value]) -> gml::Result<Value> {
        // Expected arg count: 2
        unimplemented!("Called unimplemented kernel function keyboard_set_map")
    }

    pub fn keyboard_get_map(&mut self, _context: &mut Context, _args: &[Value]) -> gml::Result<Value> {
        // Expected arg count: 1
        unimplemented!("Called unimplemented kernel function keyboard_get_map")
    }

    pub fn keyboard_unset_map(&mut self, _context: &mut Context, _args: &[Value]) -> gml::Result<Value> {
        // Expected arg count: 0
        unimplemented!("Called unimplemented kernel function keyboard_unset_map")
    }

    pub fn keyboard_check(&mut self, _context: &mut Context, args: &[Value]) -> gml::Result<Value> {
        let key = expect_args!(args, [int])?;
        match key {
            k if k < 0 => Ok(gml::FALSE.into()),
            0 => Ok((!self.input_manager.key_check_any()).into()),
            1 => Ok(self.input_manager.key_check_any().into()),
            key => Ok(self.input_manager.key_check(key as usize).into()),
        }
    }

    pub fn keyboard_check_pressed(&mut self, _context: &mut Context, args: &[Value]) -> gml::Result<Value> {
        let key = expect_args!(args, [int])?;
        match key {
            k if k < 0 => Ok(gml::FALSE.into()),
            0 => Ok((!self.input_manager.key_check_any_pressed()).into()),
            1 => Ok(self.input_manager.key_check_any_pressed().into()),
            key => Ok(self.input_manager.key_check_pressed(key as usize).into()),
        }
    }

    pub fn keyboard_check_released(&mut self, _context: &mut Context, args: &[Value]) -> gml::Result<Value> {
        let key = expect_args!(args, [int])?;
        match key {
            k if k < 0 => Ok(gml::FALSE.into()),
            0 => Ok((!self.input_manager.key_check_any_released()).into()),
            1 => Ok(self.input_manager.key_check_any_released().into()),
            key => Ok(self.input_manager.key_check_released(key as usize).into()),
        }
    }

    pub fn keyboard_check_direct(&mut self, _context: &mut Context, args: &[Value]) -> gml::Result<Value> {
        let key = expect_args!(args, [int])?;
        match key {
            k if k < 0 => Ok(gml::FALSE.into()),
            0 => Ok((!self.input_manager.key_check_any()).into()),
            1 => Ok(self.input_manager.key_check_any().into()),
            160 => Ok(self.input_manager.key_check_lshift().into()),
            161 => Ok(self.input_manager.key_check_rshift().into()),
            162 => Ok(self.input_manager.key_check_lctrl().into()),
            163 => Ok(self.input_manager.key_check_rctrl().into()),
            164 => Ok(self.input_manager.key_check_lalt().into()),
            165 => Ok(self.input_manager.key_check_ralt().into()),
            key => Ok(self.input_manager.key_check(key as usize).into()),
        }
    }

    pub fn mouse_check_button(&mut self, _context: &mut Context, args: &[Value]) -> gml::Result<Value> {
        let button = expect_args!(args, [int])?;
        match button {
            -1 => Ok(self.input_manager.mouse_check_any().into()),
            0 => Ok((!self.input_manager.mouse_check_any()).into()),
            1 => Ok(self.input_manager.mouse_check(MouseButton::Left).into()),
            2 => Ok(self.input_manager.mouse_check(MouseButton::Right).into()),
            3 => Ok(self.input_manager.mouse_check(MouseButton::Middle).into()),
            _ => Ok(gml::FALSE.into()),
        }
    }

    pub fn mouse_check_button_pressed(&mut self, _context: &mut Context, args: &[Value]) -> gml::Result<Value> {
        let button = expect_args!(args, [int])?;
        match button {
            -1 => Ok(self.input_manager.mouse_check_any_pressed().into()),
            0 => Ok((!self.input_manager.mouse_check_any_pressed()).into()),
            1 => Ok(self.input_manager.mouse_check_pressed(MouseButton::Left).into()),
            2 => Ok(self.input_manager.mouse_check_pressed(MouseButton::Right).into()),
            3 => Ok(self.input_manager.mouse_check_pressed(MouseButton::Middle).into()),
            _ => Ok(gml::FALSE.into()),
        }
    }

    pub fn mouse_check_button_released(&mut self, _context: &mut Context, args: &[Value]) -> gml::Result<Value> {
        let button = expect_args!(args, [int])?;
        match button {
            -1 => Ok(self.input_manager.mouse_check_any_released().into()),
            0 => Ok((!self.input_manager.mouse_check_any_released()).into()),
            1 => Ok(self.input_manager.mouse_check_released(MouseButton::Left).into()),
            2 => Ok(self.input_manager.mouse_check_released(MouseButton::Right).into()),
            3 => Ok(self.input_manager.mouse_check_released(MouseButton::Middle).into()),
            _ => Ok(gml::FALSE.into()),
        }
    }

    pub fn mouse_wheel_up(&mut self, _context: &mut Context, args: &[Value]) -> gml::Result<Value> {
        expect_args!(args, [])?;
        Ok(self.input_manager.mouse_check_scroll_up().into())
    }

    pub fn mouse_wheel_down(&mut self, _context: &mut Context, args: &[Value]) -> gml::Result<Value> {
        expect_args!(args, [])?;
        Ok(self.input_manager.mouse_check_scroll_down().into())
    }

    pub fn joystick_exists(&mut self, _context: &mut Context, _args: &[Value]) -> gml::Result<Value> {
        // Expected arg count: 1
        //unimplemented!("Called unimplemented kernel function joystick_exists")
        Ok(gml::FALSE.into())
    }

    pub fn joystick_direction(&mut self, _context: &mut Context, _args: &[Value]) -> gml::Result<Value> {
        // Expected arg count: 1
        //unimplemented!("Called unimplemented kernel function joystick_direction")
        Ok(101.into())
    }

    pub fn joystick_name(&mut self, _context: &mut Context, _args: &[Value]) -> gml::Result<Value> {
        // Expected arg count: 1
        //unimplemented!("Called unimplemented kernel function joystick_name")
        Ok("".into())
    }

    pub fn joystick_axes(&mut self, _context: &mut Context, _args: &[Value]) -> gml::Result<Value> {
        // Expected arg count: 1
        //unimplemented!("Called unimplemented kernel function joystick_axes")
        Ok(0.into())
    }

    pub fn joystick_buttons(&mut self, _context: &mut Context, _args: &[Value]) -> gml::Result<Value> {
        // Expected arg count: 1
        //unimplemented!("Called unimplemented kernel function joystick_buttons")
        Ok(0.into())
    }

    pub fn joystick_has_pov(&mut self, _context: &mut Context, _args: &[Value]) -> gml::Result<Value> {
        // Expected arg count: 1
        Ok(gml::FALSE.into())
    }

    pub fn joystick_check_button(&mut self, _context: &mut Context, _args: &[Value]) -> gml::Result<Value> {
        // Expected arg count: 2
        //unimplemented!("Called unimplemented kernel function joystick_check_button")
        Ok(gml::FALSE.into())
    }

    pub fn joystick_xpos(&mut self, _context: &mut Context, _args: &[Value]) -> gml::Result<Value> {
        // Expected arg count: 1
        //unimplemented!("Called unimplemented kernel function joystick_xpos")
        Ok(0.into())
    }

    pub fn joystick_ypos(&mut self, _context: &mut Context, _args: &[Value]) -> gml::Result<Value> {
        // Expected arg count: 1
        //unimplemented!("Called unimplemented kernel function joystick_ypos")
        Ok(0.into())
    }

    pub fn joystick_zpos(&mut self, _context: &mut Context, _args: &[Value]) -> gml::Result<Value> {
        // Expected arg count: 1
        //unimplemented!("Called unimplemented kernel function joystick_zpos")
        Ok(0.into())
    }

    pub fn joystick_rpos(&mut self, _context: &mut Context, _args: &[Value]) -> gml::Result<Value> {
        // Expected arg count: 1
        //unimplemented!("Called unimplemented kernel function joystick_rpos")
        Ok(0.into())
    }

    pub fn joystick_upos(&mut self, _context: &mut Context, _args: &[Value]) -> gml::Result<Value> {
        // Expected arg count: 1
        //unimplemented!("Called unimplemented kernel function joystick_upos")
        Ok(0.into())
    }

    pub fn joystick_vpos(&mut self, _context: &mut Context, _args: &[Value]) -> gml::Result<Value> {
        // Expected arg count: 1
        //unimplemented!("Called unimplemented kernel function joystick_vpos")
        Ok(0.into())
    }

    pub fn joystick_pov(&mut self, _context: &mut Context, _args: &[Value]) -> gml::Result<Value> {
        // Expected arg count: 1
        //unimplemented!("Called unimplemented kernel function joystick_pov")
        Ok((-1).into())
    }

    pub fn keyboard_clear(&mut self, _context: &mut Context, args: &[Value]) -> gml::Result<Value> {
        let key = expect_args!(args, [int])?;
        self.process_window_events();
        if key > 0 {
            self.input_manager.key_clear(key as usize);
        }
        Ok(Default::default())
    }

    pub fn mouse_clear(&mut self, _context: &mut Context, _args: &[Value]) -> gml::Result<Value> {
        // Expected arg count: 1
        unimplemented!("Called unimplemented kernel function mouse_clear")
    }

    pub fn io_clear(&mut self, _context: &mut Context, _args: &[Value]) -> gml::Result<Value> {
        self.process_window_events();
        self.input_manager.clear();
        Ok(Default::default())
    }

    pub fn io_handle(&mut self, _context: &mut Context, _args: &[Value]) -> gml::Result<Value> {
        self.process_window_events();
        Ok(Default::default())
    }

    pub fn keyboard_wait(&mut self, _context: &mut Context, _args: &[Value]) -> gml::Result<Value> {
        // Expected arg count: 0
        unimplemented!("Called unimplemented kernel function keyboard_wait")
    }

    pub fn mouse_wait(&mut self, _context: &mut Context, _args: &[Value]) -> gml::Result<Value> {
        // Expected arg count: 0
        unimplemented!("Called unimplemented kernel function mouse_wait")
    }

    pub fn mplay_init_ipx(&mut self, _context: &mut Context, _args: &[Value]) -> gml::Result<Value> {
        // Expected arg count: 0
        unimplemented!("Called unimplemented kernel function mplay_init_ipx")
    }

    pub fn mplay_init_tcpip(&mut self, _context: &mut Context, _args: &[Value]) -> gml::Result<Value> {
        // Expected arg count: 1
        unimplemented!("Called unimplemented kernel function mplay_init_tcpip")
    }

    pub fn mplay_init_modem(&mut self, _context: &mut Context, _args: &[Value]) -> gml::Result<Value> {
        // Expected arg count: 2
        unimplemented!("Called unimplemented kernel function mplay_init_modem")
    }

    pub fn mplay_init_serial(&mut self, _context: &mut Context, _args: &[Value]) -> gml::Result<Value> {
        // Expected arg count: 5
        unimplemented!("Called unimplemented kernel function mplay_init_serial")
    }

    pub fn mplay_connect_status(&mut self, _context: &mut Context, _args: &[Value]) -> gml::Result<Value> {
        // Expected arg count: 0
        unimplemented!("Called unimplemented kernel function mplay_connect_status")
    }

    pub fn mplay_end(&mut self, _context: &mut Context, _args: &[Value]) -> gml::Result<Value> {
        // Expected arg count: 0
        unimplemented!("Called unimplemented kernel function mplay_end")
    }

    pub fn mplay_session_mode(&mut self, _context: &mut Context, _args: &[Value]) -> gml::Result<Value> {
        // Expected arg count: 1
        unimplemented!("Called unimplemented kernel function mplay_session_mode")
    }

    pub fn mplay_session_create(&mut self, _context: &mut Context, _args: &[Value]) -> gml::Result<Value> {
        // Expected arg count: 3
        unimplemented!("Called unimplemented kernel function mplay_session_create")
    }

    pub fn mplay_session_find(&mut self, _context: &mut Context, _args: &[Value]) -> gml::Result<Value> {
        // Expected arg count: 0
        unimplemented!("Called unimplemented kernel function mplay_session_find")
    }

    pub fn mplay_session_name(&mut self, _context: &mut Context, _args: &[Value]) -> gml::Result<Value> {
        // Expected arg count: 1
        unimplemented!("Called unimplemented kernel function mplay_session_name")
    }

    pub fn mplay_session_join(&mut self, _context: &mut Context, _args: &[Value]) -> gml::Result<Value> {
        // Expected arg count: 2
        unimplemented!("Called unimplemented kernel function mplay_session_join")
    }

    pub fn mplay_session_status(&mut self, _context: &mut Context, _args: &[Value]) -> gml::Result<Value> {
        // Expected arg count: 0
        unimplemented!("Called unimplemented kernel function mplay_session_status")
    }

    pub fn mplay_session_end(&mut self, _context: &mut Context, _args: &[Value]) -> gml::Result<Value> {
        // Expected arg count: 0
        unimplemented!("Called unimplemented kernel function mplay_session_end")
    }

    pub fn mplay_player_find(&mut self, _context: &mut Context, _args: &[Value]) -> gml::Result<Value> {
        // Expected arg count: 0
        unimplemented!("Called unimplemented kernel function mplay_player_find")
    }

    pub fn mplay_player_name(&mut self, _context: &mut Context, _args: &[Value]) -> gml::Result<Value> {
        // Expected arg count: 1
        unimplemented!("Called unimplemented kernel function mplay_player_name")
    }

    pub fn mplay_player_id(&mut self, _context: &mut Context, _args: &[Value]) -> gml::Result<Value> {
        // Expected arg count: 1
        unimplemented!("Called unimplemented kernel function mplay_player_id")
    }

    pub fn mplay_data_write(&mut self, _context: &mut Context, _args: &[Value]) -> gml::Result<Value> {
        // Expected arg count: 2
        unimplemented!("Called unimplemented kernel function mplay_data_write")
    }

    pub fn mplay_data_read(&mut self, _context: &mut Context, _args: &[Value]) -> gml::Result<Value> {
        // Expected arg count: 1
        unimplemented!("Called unimplemented kernel function mplay_data_read")
    }

    pub fn mplay_data_mode(&mut self, _context: &mut Context, _args: &[Value]) -> gml::Result<Value> {
        // Expected arg count: 1
        unimplemented!("Called unimplemented kernel function mplay_data_mode")
    }

    pub fn mplay_message_send(&mut self, _context: &mut Context, _args: &[Value]) -> gml::Result<Value> {
        // Expected arg count: 3
        unimplemented!("Called unimplemented kernel function mplay_message_send")
    }

    pub fn mplay_message_send_guaranteed(&mut self, _context: &mut Context, _args: &[Value]) -> gml::Result<Value> {
        // Expected arg count: 3
        unimplemented!("Called unimplemented kernel function mplay_message_send_guaranteed")
    }

    pub fn mplay_message_receive(&mut self, _context: &mut Context, _args: &[Value]) -> gml::Result<Value> {
        // Expected arg count: 1
        unimplemented!("Called unimplemented kernel function mplay_message_receive")
    }

    pub fn mplay_message_id(&mut self, _context: &mut Context, _args: &[Value]) -> gml::Result<Value> {
        // Expected arg count: 0
        unimplemented!("Called unimplemented kernel function mplay_message_id")
    }

    pub fn mplay_message_value(&mut self, _context: &mut Context, _args: &[Value]) -> gml::Result<Value> {
        // Expected arg count: 0
        unimplemented!("Called unimplemented kernel function mplay_message_value")
    }

    pub fn mplay_message_player(&mut self, _context: &mut Context, _args: &[Value]) -> gml::Result<Value> {
        // Expected arg count: 0
        unimplemented!("Called unimplemented kernel function mplay_message_player")
    }

    pub fn mplay_message_name(&mut self, _context: &mut Context, _args: &[Value]) -> gml::Result<Value> {
        // Expected arg count: 0
        unimplemented!("Called unimplemented kernel function mplay_message_name")
    }

    pub fn mplay_message_count(&mut self, _context: &mut Context, _args: &[Value]) -> gml::Result<Value> {
        // Expected arg count: 1
        unimplemented!("Called unimplemented kernel function mplay_message_count")
    }

    pub fn mplay_message_clear(&mut self, _context: &mut Context, _args: &[Value]) -> gml::Result<Value> {
        // Expected arg count: 1
        unimplemented!("Called unimplemented kernel function mplay_message_clear")
    }

    pub fn mplay_ipaddress(&mut self, _context: &mut Context, _args: &[Value]) -> gml::Result<Value> {
        // Expected arg count: 0
        unimplemented!("Called unimplemented kernel function mplay_ipaddress")
    }

    pub fn event_inherited(&mut self, context: &mut Context, args: &[Value]) -> gml::Result<Value> {
        expect_args!(args, [])?;
        let parent = self
            .assets
            .objects
            .get_asset(context.event_object)
            .ok_or(gml::Error::NonexistentAsset(asset::Type::Object, context.event_object))?
            .parent_index;
        if parent >= 0 {
            self.run_instance_event(
                context.event_type,
                context.event_number as _,
                context.this,
                context.other,
                Some(parent),
            )?;
        }
        Ok(Default::default())
    }

    pub fn event_perform(&mut self, context: &mut Context, args: &[Value]) -> gml::Result<Value> {
        let (event_type, event_number) = expect_args!(args, [int, int])?;
        self.run_instance_event(event_type as _, event_number as _, context.this, context.other, None)?;
        Ok(Default::default())
    }

    pub fn event_user(&mut self, context: &mut Context, args: &[Value]) -> gml::Result<Value> {
        let number = expect_args!(args, [int])?;
        if number >= 0 && number <= 15 {
            self.run_instance_event(7, (10 + number) as _, context.this, context.other, None)?;
        }
        Ok(Default::default())
    }

    pub fn event_perform_object(&mut self, context: &mut Context, args: &[Value]) -> gml::Result<Value> {
        let (object, event_type, event_number) = expect_args!(args, [int, int, int])?;
        self.run_instance_event(event_type as _, event_number as _, context.this, context.other, Some(object))?;
        Ok(Default::default())
    }

    pub fn external_define(&mut self, _context: &mut Context, args: &[Value]) -> gml::Result<Value> {
        if let (Some(dll_name), Some(fn_name), Some(call_conv), Some(res_type), Some(argnumb)) =
            (args.get(0), args.get(1), args.get(2), args.get(3), args.get(4))
        {
            let dll_name = RCStr::from(dll_name.clone());
            let fn_name = RCStr::from(fn_name.clone());
            let call_conv = match call_conv.round() {
                0 => external::CallConv::Cdecl,
                _ => external::CallConv::Stdcall,
            };
            let res_type = match res_type.round() {
                0 => external::DLLValueType::Real,
                _ => external::DLLValueType::Str,
            };
            let argnumb = argnumb.round();
            if args.len() as i32 != 5 + argnumb {
                return Err(gml::Error::WrongArgumentCount(5 + argnumb.max(5) as usize, args.len()))
            }
            let arg_types = args[5..]
                .iter()
                .map(|v| match v.round() {
                    0 => external::DLLValueType::Real,
                    _ => external::DLLValueType::Str,
                })
                .collect::<Vec<_>>();
            self.externals.push(Some(
                external::External::new(
                    external::DefineInfo { dll_name, fn_name, call_conv, res_type, arg_types },
                    self.play_type == PlayType::Record,
                    match self.gm_version {
                        Version::GameMaker8_0 => self.encoding,
                        Version::GameMaker8_1 => encoding_rs::UTF_8,
                    },
                )
                .map_err(|e| gml::Error::FunctionError("external_define".into(), e))?,
            ));
            Ok((self.externals.len() - 1).into())
        } else {
            Err(gml::Error::WrongArgumentCount(5, args.len()))
        }
    }

    pub fn external_call(&mut self, _context: &mut Context, args: &[Value]) -> gml::Result<Value> {
        if let Some(id) = args.get(0) {
            let id = id.round();
            if let Some(external) = self.externals.get_asset(id) {
                return external.call(&args[1..])
            }
        }
        Ok(Default::default())
    }

    pub fn external_free(&mut self, _context: &mut Context, args: &[Value]) -> gml::Result<Value> {
        let dll_name = expect_args!(args, [bytes])?;
        for e_opt in self.externals.iter_mut() {
            if let Some(e) = e_opt {
                if e.info.dll_name.eq_ignore_ascii_case(dll_name.as_ref()) {
                    drop(e);
                    *e_opt = None;
                }
            }
        }
        Ok(Default::default())
    }

    pub fn get_function_address(&mut self, _context: &mut Context, _args: &[Value]) -> gml::Result<Value> {
        // Expected arg count: 1
        unimplemented!("Called unimplemented kernel function get_function_address")
    }

    pub fn external_define0(&mut self, _context: &mut Context, _args: &[Value]) -> gml::Result<Value> {
        // Expected arg count: 3
        unimplemented!("Called unimplemented kernel function external_define0")
    }

    pub fn external_call0(&mut self, _context: &mut Context, _args: &[Value]) -> gml::Result<Value> {
        // Expected arg count: 1
        unimplemented!("Called unimplemented kernel function external_call0")
    }

    pub fn external_define1(&mut self, _context: &mut Context, _args: &[Value]) -> gml::Result<Value> {
        // Expected arg count: 4
        unimplemented!("Called unimplemented kernel function external_define1")
    }

    pub fn external_call1(&mut self, _context: &mut Context, _args: &[Value]) -> gml::Result<Value> {
        // Expected arg count: 2
        unimplemented!("Called unimplemented kernel function external_call1")
    }

    pub fn external_define2(&mut self, _context: &mut Context, _args: &[Value]) -> gml::Result<Value> {
        // Expected arg count: 5
        unimplemented!("Called unimplemented kernel function external_define2")
    }

    pub fn external_call2(&mut self, _context: &mut Context, _args: &[Value]) -> gml::Result<Value> {
        // Expected arg count: 3
        unimplemented!("Called unimplemented kernel function external_call2")
    }

    pub fn external_define3(&mut self, _context: &mut Context, _args: &[Value]) -> gml::Result<Value> {
        // Expected arg count: 6
        unimplemented!("Called unimplemented kernel function external_define3")
    }

    pub fn external_call3(&mut self, _context: &mut Context, _args: &[Value]) -> gml::Result<Value> {
        // Expected arg count: 4
        unimplemented!("Called unimplemented kernel function external_call3")
    }

    pub fn external_define4(&mut self, _context: &mut Context, _args: &[Value]) -> gml::Result<Value> {
        // Expected arg count: 7
        unimplemented!("Called unimplemented kernel function external_define4")
    }

    pub fn external_call4(&mut self, _context: &mut Context, _args: &[Value]) -> gml::Result<Value> {
        // Expected arg count: 5
        unimplemented!("Called unimplemented kernel function external_call4")
    }

    pub fn external_define5(&mut self, _context: &mut Context, _args: &[Value]) -> gml::Result<Value> {
        // Expected arg count: 3
        unimplemented!("Called unimplemented kernel function external_define5")
    }

    pub fn external_call5(&mut self, _context: &mut Context, _args: &[Value]) -> gml::Result<Value> {
        // Expected arg count: 6
        unimplemented!("Called unimplemented kernel function external_call5")
    }

    pub fn external_define6(&mut self, _context: &mut Context, _args: &[Value]) -> gml::Result<Value> {
        // Expected arg count: 3
        unimplemented!("Called unimplemented kernel function external_define6")
    }

    pub fn external_call6(&mut self, _context: &mut Context, _args: &[Value]) -> gml::Result<Value> {
        // Expected arg count: 7
        unimplemented!("Called unimplemented kernel function external_call6")
    }

    pub fn external_define7(&mut self, _context: &mut Context, _args: &[Value]) -> gml::Result<Value> {
        // Expected arg count: 3
        unimplemented!("Called unimplemented kernel function external_define7")
    }

    pub fn external_call7(&mut self, _context: &mut Context, _args: &[Value]) -> gml::Result<Value> {
        // Expected arg count: 8
        unimplemented!("Called unimplemented kernel function external_call7")
    }

    pub fn external_define8(&mut self, _context: &mut Context, _args: &[Value]) -> gml::Result<Value> {
        // Expected arg count: 3
        unimplemented!("Called unimplemented kernel function external_define8")
    }

    pub fn external_call8(&mut self, _context: &mut Context, _args: &[Value]) -> gml::Result<Value> {
        // Expected arg count: 9
        unimplemented!("Called unimplemented kernel function external_call8")
    }

    pub fn execute_string(&mut self, context: &mut Context, args: &[Value]) -> gml::Result<Value> {
        if let Some(Value::Str(code)) = args.get(0) {
            match self.compiler.compile(code.as_ref()) {
                Ok(instrs) => {
                    let mut new_args: [Value; 16] = Default::default();
                    for (src, dest) in args[1..].iter().zip(new_args.iter_mut()) {
                        *dest = src.clone();
                    }
                    let mut new_context = Context {
                        arguments: new_args,
                        locals: DummyFieldHolder::new(),
                        return_value: Default::default(),
                        ..*context
                    };
                    self.execute(&instrs, &mut new_context)?;
                    Ok(new_context.return_value)
                },
                Err(e) => Err(gml::Error::FunctionError("execute_string".into(), e.message)),
            }
        } else {
            // eg execute_string(42) - does nothing, returns 0
            Ok(Default::default())
        }
    }

    pub fn execute_file(&mut self, context: &mut Context, args: &[Value]) -> gml::Result<Value> {
        if let Some(Value::Str(path)) = args.get(0) {
            let mut new_args: [Value; 16] = Default::default();
            for (src, dest) in args.iter().zip(new_args.iter_mut()) {
                *dest = src.clone();
            }
            match std::fs::read(self.decode_str(path.as_ref()).as_ref()) {
                Ok(code) => {
                    new_args[0] = code.into();
                    self.execute_string(context, &new_args)
                },
                Err(e) => Err(gml::Error::FunctionError("execute_file".into(), format!("{}", e))),
            }
        } else {
            Err(gml::Error::FunctionError("execute_file".into(), "Trying to execute a number.".to_string()))
        }
    }

    pub fn window_handle(&mut self, _context: &mut Context, args: &[Value]) -> gml::Result<Value> {
        expect_args!(args, [])?;
        return Ok(self.window.window_handle().into())
    }

    pub fn show_debug_message(&mut self, _context: &mut Context, args: &[Value]) -> gml::Result<Value> {
        let message = expect_args!(args, [any])?;
        println!("{}", message.repr());
        Ok(Default::default())
    }

    pub fn set_program_priority(&mut self, _context: &mut Context, _args: &[Value]) -> gml::Result<Value> {
        // Expected arg count: 1
        unimplemented!("Called unimplemented kernel function set_program_priority")
    }

    pub fn set_application_title(&mut self, _context: &mut Context, _args: &[Value]) -> gml::Result<Value> {
        // In GM8, the game is made out of two windows. One is the one you see, and its caption is
        // managed by room_caption and (somewhat) window_set_caption. The other's caption is set by
        // set_application_title, and its caption only shows up in the taskbar and task manager.
        // The emulator only uses one window, and emulating this behaviour isn't possible with just
        // one window, so emulating set_application_title isn't possible.
        // It's a write-only attribute, so simply making it a NOP doesn't hurt anything.
        Ok(Default::default())
    }

    pub fn variable_global_exists(&mut self, _context: &mut Context, args: &[Value]) -> gml::Result<Value> {
        let identifier = expect_args!(args, [bytes])?;
        if let Some(var) = mappings::get_instance_variable_by_name(identifier.as_ref()) {
            Ok(self.globals.vars.contains_key(var).into())
        } else {
            let field_id = self.compiler.get_field_id(identifier.as_ref());
            Ok(self.globals.fields.contains_key(&field_id).into())
        }
    }

    pub fn variable_global_get(&mut self, context: &mut Context, args: &[Value]) -> gml::Result<Value> {
        let identifier = expect_args!(args, [any])?;
        self.variable_global_array_get(context, &[identifier, 0.into()])
    }

    pub fn variable_global_array_get(&mut self, _context: &mut Context, args: &[Value]) -> gml::Result<Value> {
        let (identifier, index) = expect_args!(args, [bytes, int])?;
        let index = index as u32;
        if let Some(var) = mappings::get_instance_variable_by_name(identifier.as_ref()) {
            Ok(self.globals.vars.get(var).and_then(|x| x.get(index)).unwrap_or_default())
        } else {
            let field_id = self.compiler.get_field_id(identifier.as_ref());
            Ok(self.globals.fields.get(&field_id).and_then(|x| x.get(index)).unwrap_or_default())
        }
    }

    pub fn variable_global_array2_get(&mut self, context: &mut Context, args: &[Value]) -> gml::Result<Value> {
        let (identifier, index1, index2) = expect_args!(args, [any, int, int])?;
        self.variable_global_array_get(context, &[identifier, ((index1 * 32000) + index2).into()])
    }

    pub fn variable_global_set(&mut self, context: &mut Context, args: &[Value]) -> gml::Result<Value> {
        let (identifier, value) = expect_args!(args, [any, any])?;
        self.variable_global_array_set(context, &[identifier, 0.into(), value])
    }

    pub fn variable_global_array_set(&mut self, _context: &mut Context, args: &[Value]) -> gml::Result<Value> {
        let (identifier, index, value) = expect_args!(args, [bytes, int, any])?;
        let index = index as u32;
        if let Some(var) = mappings::get_instance_variable_by_name(identifier.as_ref()) {
            if let Some(field) = self.globals.vars.get_mut(var) {
                field.set(index, value);
            } else {
                self.globals.vars.insert(*var, Field::new(index, value));
            }
        } else {
            let field_id = self.compiler.get_field_id(identifier.as_ref());
            if let Some(field) = self.globals.fields.get_mut(&field_id) {
                field.set(index, value);
            } else {
                self.globals.fields.insert(field_id, Field::new(index, value));
            }
        }
        Ok(Default::default())
    }

    pub fn variable_global_array2_set(&mut self, context: &mut Context, args: &[Value]) -> gml::Result<Value> {
        let (identifier, index1, index2, value) = expect_args!(args, [any, int, int, any])?;
        self.variable_global_array_get(context, &[identifier, ((index1 * 32000) + index2).into(), value])
    }

    pub fn variable_local_exists(&mut self, context: &mut Context, args: &[Value]) -> gml::Result<Value> {
        let identifier = expect_args!(args, [bytes])?;
        if mappings::get_instance_variable_by_name(identifier.as_ref()).is_some() {
            Ok(gml::TRUE.into())
        } else {
            let instance = self.instance_list.get(context.this);
            let field_id = self.compiler.get_field_id(identifier.as_ref());
            Ok(instance.fields.borrow().contains_key(&field_id).into())
        }
    }

    pub fn variable_local_get(&mut self, context: &mut Context, args: &[Value]) -> gml::Result<Value> {
        let identifier = expect_args!(args, [any])?;
        self.variable_local_array_get(context, &[identifier, 0.into()])
    }

    pub fn variable_local_array_get(&mut self, context: &mut Context, args: &[Value]) -> gml::Result<Value> {
        let (identifier, index) = expect_args!(args, [bytes, int])?;
        let index = index as u32;
        if let Some(var) = mappings::get_instance_variable_by_name(identifier.as_ref()) {
            self.get_instance_var(context.this, var, index, context)
        } else {
            let instance = self.instance_list.get(context.this);
            let field_id = self.compiler.get_field_id(identifier.as_ref());
            Ok(instance.fields.borrow().get(&field_id).and_then(|x| x.get(index)).unwrap_or_default())
        }
    }

    pub fn variable_local_array2_get(&mut self, context: &mut Context, args: &[Value]) -> gml::Result<Value> {
        let (identifier, index1, index2) = expect_args!(args, [any, int, int])?;
        self.variable_local_array_get(context, &[identifier, ((index1 * 32000) + index2).into()])
    }

    pub fn variable_local_set(&mut self, context: &mut Context, args: &[Value]) -> gml::Result<Value> {
        let (identifier, value) = expect_args!(args, [any, any])?;
        self.variable_local_array_set(context, &[identifier, 0.into(), value])
    }

    pub fn variable_local_array_set(&mut self, context: &mut Context, args: &[Value]) -> gml::Result<Value> {
        let (identifier, index, value) = expect_args!(args, [bytes, int, any])?;
        let index = index as u32;
        if let Some(var) = mappings::get_instance_variable_by_name(identifier.as_ref()) {
            self.set_instance_var(context.this, var, index, value, context)?;
        } else {
            let mut fields = self.instance_list.get(context.this).fields.borrow_mut();
            let field_id = self.compiler.get_field_id(identifier.as_ref());
            if let Some(field) = fields.get_mut(&field_id) {
                field.set(index, value);
            } else {
                fields.insert(field_id, Field::new(index, value));
            }
        }
        Ok(Default::default())
    }

    pub fn variable_local_array2_set(&mut self, context: &mut Context, args: &[Value]) -> gml::Result<Value> {
        let (identifier, index1, index2, value) = expect_args!(args, [any, int, int, any])?;
        self.variable_global_array_get(context, &[identifier, ((index1 * 32000) + index2).into(), value])
    }

    pub fn clipboard_has_text(&mut self, _context: &mut Context, _args: &[Value]) -> gml::Result<Value> {
        // Expected arg count: 0
        unimplemented!("Called unimplemented kernel function clipboard_has_text")
    }

    pub fn clipboard_set_text(&mut self, _context: &mut Context, _args: &[Value]) -> gml::Result<Value> {
        // Expected arg count: 1
        unimplemented!("Called unimplemented kernel function clipboard_set_text")
    }

    pub fn clipboard_get_text(&mut self, _context: &mut Context, _args: &[Value]) -> gml::Result<Value> {
        // Expected arg count: 0
        unimplemented!("Called unimplemented kernel function clipboard_get_text")
    }

    pub fn date_current_datetime(&mut self, _context: &mut Context, _args: &[Value]) -> gml::Result<Value> {
        Ok(DateTime::now_or_nanos(self.spoofed_time_nanos).into())
    }

    pub fn date_current_date(&mut self, _context: &mut Context, _args: &[Value]) -> gml::Result<Value> {
        Ok(DateTime::now_or_nanos(self.spoofed_time_nanos).date().into())
    }

    pub fn date_current_time(&mut self, _context: &mut Context, _args: &[Value]) -> gml::Result<Value> {
        Ok(DateTime::now_or_nanos(self.spoofed_time_nanos).time().into())
    }

    pub fn date_create_datetime(&mut self, _context: &mut Context, args: &[Value]) -> gml::Result<Value> {
        let (year, month, day, hour, minute, second) = expect_args!(args, [int, int, int, int, int, int])?;
        Ok(DateTime::from_ymd(year, month, day)
            .and_then(|d| DateTime::from_hms(hour, minute, second).map(|t| Real::from(d) + t.into()))
            .unwrap_or(0.into())
            .into())
    }

    pub fn date_create_date(&mut self, _context: &mut Context, args: &[Value]) -> gml::Result<Value> {
        let (year, month, day) = expect_args!(args, [int, int, int])?;
        Ok(DateTime::from_ymd(year, month, day).map(Real::from).unwrap_or(0.into()).into())
    }

    pub fn date_create_time(&mut self, _context: &mut Context, args: &[Value]) -> gml::Result<Value> {
        let (hour, minute, second) = expect_args!(args, [int, int, int])?;
        Ok(DateTime::from_hms(hour, minute, second).map(Real::from).unwrap_or(0.into()).into())
    }

    pub fn date_valid_datetime(&mut self, _context: &mut Context, args: &[Value]) -> gml::Result<Value> {
        let (year, month, day, hour, minute, second) = expect_args!(args, [int, int, int, int, int, int])?;
        Ok(DateTime::from_ymd(year, month, day).and_then(|_| DateTime::from_hms(hour, minute, second)).is_some().into())
    }

    pub fn date_valid_date(&mut self, _context: &mut Context, _args: &[Value]) -> gml::Result<Value> {
        // Expected arg count: 3
        unimplemented!("Called unimplemented kernel function date_valid_date")
    }

    pub fn date_valid_time(&mut self, _context: &mut Context, _args: &[Value]) -> gml::Result<Value> {
        // Expected arg count: 3
        unimplemented!("Called unimplemented kernel function date_valid_time")
    }

    pub fn date_inc_year(&mut self, _context: &mut Context, _args: &[Value]) -> gml::Result<Value> {
        // Expected arg count: 2
        unimplemented!("Called unimplemented kernel function date_inc_year")
    }

    pub fn date_inc_month(&mut self, _context: &mut Context, _args: &[Value]) -> gml::Result<Value> {
        // Expected arg count: 2
        unimplemented!("Called unimplemented kernel function date_inc_month")
    }

    pub fn date_inc_week(&mut self, _context: &mut Context, _args: &[Value]) -> gml::Result<Value> {
        // Expected arg count: 2
        unimplemented!("Called unimplemented kernel function date_inc_week")
    }

    pub fn date_inc_day(&mut self, _context: &mut Context, _args: &[Value]) -> gml::Result<Value> {
        // Expected arg count: 2
        unimplemented!("Called unimplemented kernel function date_inc_day")
    }

    pub fn date_inc_hour(&mut self, _context: &mut Context, _args: &[Value]) -> gml::Result<Value> {
        // Expected arg count: 2
        unimplemented!("Called unimplemented kernel function date_inc_hour")
    }

    pub fn date_inc_minute(&mut self, _context: &mut Context, _args: &[Value]) -> gml::Result<Value> {
        // Expected arg count: 2
        unimplemented!("Called unimplemented kernel function date_inc_minute")
    }

    pub fn date_inc_second(&mut self, _context: &mut Context, _args: &[Value]) -> gml::Result<Value> {
        // Expected arg count: 2
        unimplemented!("Called unimplemented kernel function date_inc_second")
    }

    pub fn date_get_year(&mut self, _context: &mut Context, args: &[Value]) -> gml::Result<Value> {
        let datetime = expect_args!(args, [real])?;
        Ok(DateTime::from(datetime).year().into())
    }

    pub fn date_get_month(&mut self, _context: &mut Context, args: &[Value]) -> gml::Result<Value> {
        let datetime = expect_args!(args, [real])?;
        Ok(DateTime::from(datetime).month().into())
    }

    pub fn date_get_week(&mut self, _context: &mut Context, args: &[Value]) -> gml::Result<Value> {
        let datetime = expect_args!(args, [real])?;
        Ok(DateTime::from(datetime).week().into())
    }

    pub fn date_get_day(&mut self, _context: &mut Context, args: &[Value]) -> gml::Result<Value> {
        let datetime = expect_args!(args, [real])?;
        Ok(DateTime::from(datetime).day().into())
    }

    pub fn date_get_hour(&mut self, _context: &mut Context, args: &[Value]) -> gml::Result<Value> {
        let datetime = expect_args!(args, [real])?;
        Ok(DateTime::from(datetime).hour().into())
    }

    pub fn date_get_minute(&mut self, _context: &mut Context, args: &[Value]) -> gml::Result<Value> {
        let datetime = expect_args!(args, [real])?;
        Ok(DateTime::from(datetime).minute().into())
    }

    pub fn date_get_second(&mut self, _context: &mut Context, args: &[Value]) -> gml::Result<Value> {
        let datetime = expect_args!(args, [real])?;
        Ok(DateTime::from(datetime).second().into())
    }

    pub fn date_get_weekday(&mut self, _context: &mut Context, args: &[Value]) -> gml::Result<Value> {
        let datetime = expect_args!(args, [real])?;
        Ok(DateTime::from(datetime).weekday().into())
    }

    pub fn date_get_day_of_year(&mut self, _context: &mut Context, _args: &[Value]) -> gml::Result<Value> {
        // Expected arg count: 1
        unimplemented!("Called unimplemented kernel function date_get_day_of_year")
    }

    pub fn date_get_hour_of_year(&mut self, _context: &mut Context, _args: &[Value]) -> gml::Result<Value> {
        // Expected arg count: 1
        unimplemented!("Called unimplemented kernel function date_get_hour_of_year")
    }

    pub fn date_get_minute_of_year(&mut self, _context: &mut Context, _args: &[Value]) -> gml::Result<Value> {
        // Expected arg count: 1
        unimplemented!("Called unimplemented kernel function date_get_minute_of_year")
    }

    pub fn date_get_second_of_year(&mut self, _context: &mut Context, _args: &[Value]) -> gml::Result<Value> {
        // Expected arg count: 1
        unimplemented!("Called unimplemented kernel function date_get_second_of_year")
    }

    pub fn date_year_span(&mut self, _context: &mut Context, _args: &[Value]) -> gml::Result<Value> {
        // Expected arg count: 2
        unimplemented!("Called unimplemented kernel function date_year_span")
    }

    pub fn date_month_span(&mut self, _context: &mut Context, _args: &[Value]) -> gml::Result<Value> {
        // Expected arg count: 2
        unimplemented!("Called unimplemented kernel function date_month_span")
    }

    pub fn date_week_span(&mut self, _context: &mut Context, _args: &[Value]) -> gml::Result<Value> {
        // Expected arg count: 2
        unimplemented!("Called unimplemented kernel function date_week_span")
    }

    pub fn date_day_span(&mut self, _context: &mut Context, _args: &[Value]) -> gml::Result<Value> {
        // Expected arg count: 2
        unimplemented!("Called unimplemented kernel function date_day_span")
    }

    pub fn date_hour_span(&mut self, _context: &mut Context, _args: &[Value]) -> gml::Result<Value> {
        // Expected arg count: 2
        unimplemented!("Called unimplemented kernel function date_hour_span")
    }

    pub fn date_minute_span(&mut self, _context: &mut Context, _args: &[Value]) -> gml::Result<Value> {
        // Expected arg count: 2
        unimplemented!("Called unimplemented kernel function date_minute_span")
    }

    pub fn date_second_span(&mut self, _context: &mut Context, _args: &[Value]) -> gml::Result<Value> {
        // Expected arg count: 2
        unimplemented!("Called unimplemented kernel function date_second_span")
    }

    pub fn date_compare_datetime(&mut self, _context: &mut Context, _args: &[Value]) -> gml::Result<Value> {
        // Expected arg count: 2
        unimplemented!("Called unimplemented kernel function date_compare_datetime")
    }

    pub fn date_compare_date(&mut self, _context: &mut Context, _args: &[Value]) -> gml::Result<Value> {
        // Expected arg count: 2
        unimplemented!("Called unimplemented kernel function date_compare_date")
    }

    pub fn date_compare_time(&mut self, _context: &mut Context, _args: &[Value]) -> gml::Result<Value> {
        // Expected arg count: 2
        unimplemented!("Called unimplemented kernel function date_compare_time")
    }

    pub fn date_date_of(&mut self, _context: &mut Context, _args: &[Value]) -> gml::Result<Value> {
        // Expected arg count: 1
        unimplemented!("Called unimplemented kernel function date_date_of")
    }

    pub fn date_time_of(&mut self, _context: &mut Context, _args: &[Value]) -> gml::Result<Value> {
        // Expected arg count: 1
        unimplemented!("Called unimplemented kernel function date_time_of")
    }

    pub fn date_datetime_string(&mut self, _context: &mut Context, _args: &[Value]) -> gml::Result<Value> {
        // Expected arg count: 1
        unimplemented!("Called unimplemented kernel function date_datetime_string")
    }

    pub fn date_date_string(&mut self, _context: &mut Context, _args: &[Value]) -> gml::Result<Value> {
        // Expected arg count: 1
        unimplemented!("Called unimplemented kernel function date_date_string")
    }

    pub fn date_time_string(&mut self, _context: &mut Context, _args: &[Value]) -> gml::Result<Value> {
        // Expected arg count: 1
        unimplemented!("Called unimplemented kernel function date_time_string")
    }

    pub fn date_days_in_month(&mut self, _context: &mut Context, _args: &[Value]) -> gml::Result<Value> {
        // Expected arg count: 1
        unimplemented!("Called unimplemented kernel function date_days_in_month")
    }

    pub fn date_days_in_year(&mut self, _context: &mut Context, _args: &[Value]) -> gml::Result<Value> {
        // Expected arg count: 1
        unimplemented!("Called unimplemented kernel function date_days_in_year")
    }

    pub fn date_leap_year(&mut self, _context: &mut Context, _args: &[Value]) -> gml::Result<Value> {
        // Expected arg count: 1
        unimplemented!("Called unimplemented kernel function date_leap_year")
    }

    pub fn date_is_today(&mut self, _context: &mut Context, _args: &[Value]) -> gml::Result<Value> {
        // Expected arg count: 1
        unimplemented!("Called unimplemented kernel function date_is_today")
    }

    pub fn sprite_name(&mut self, context: &mut Context, args: &[Value]) -> gml::Result<Value> {
        self.sprite_get_name(context, args)
    }

    pub fn sprite_exists(&mut self, _context: &mut Context, args: &[Value]) -> gml::Result<Value> {
        let sprite = expect_args!(args, [int])?;
        Ok(self.assets.sprites.get_asset(sprite).is_some().into())
    }

    pub fn sprite_get_name(&mut self, _context: &mut Context, args: &[Value]) -> gml::Result<Value> {
        let sprite = expect_args!(args, [int])?;
        if let Some(sprite) = self.assets.sprites.get_asset(sprite) {
            Ok(sprite.name.clone().into())
        } else {
            Ok("<undefined>".into())
        }
    }

    pub fn sprite_get_number(&mut self, _context: &mut Context, args: &[Value]) -> gml::Result<Value> {
        let sprite = expect_args!(args, [int])?;
        if let Some(sprite) = self.assets.sprites.get_asset(sprite) {
            Ok(sprite.frames.len().into())
        } else {
            Ok(Value::Real(Real::from(-1.0)))
        }
    }

    pub fn sprite_get_width(&mut self, _context: &mut Context, args: &[Value]) -> gml::Result<Value> {
        let sprite = expect_args!(args, [int])?;
        if let Some(sprite) = self.assets.sprites.get_asset(sprite) {
            Ok(sprite.width.into())
        } else {
            Ok(Value::Real(Real::from(-1.0)))
        }
    }

    pub fn sprite_get_height(&mut self, _context: &mut Context, args: &[Value]) -> gml::Result<Value> {
        let sprite = expect_args!(args, [int])?;
        if let Some(sprite) = self.assets.sprites.get_asset(sprite) {
            Ok(sprite.height.into())
        } else {
            Ok(Value::Real(Real::from(-1.0)))
        }
    }

    pub fn sprite_get_xoffset(&mut self, _context: &mut Context, args: &[Value]) -> gml::Result<Value> {
        let sprite = expect_args!(args, [int])?;
        if let Some(sprite) = self.assets.sprites.get_asset(sprite) {
            Ok(sprite.origin_x.into())
        } else {
            Ok(Value::Real(Real::from(-1.0)))
        }
    }

    pub fn sprite_get_yoffset(&mut self, _context: &mut Context, args: &[Value]) -> gml::Result<Value> {
        let sprite = expect_args!(args, [int])?;
        if let Some(sprite) = self.assets.sprites.get_asset(sprite) {
            Ok(sprite.origin_y.into())
        } else {
            Ok(Value::Real(Real::from(-1.0)))
        }
    }

    pub fn sprite_get_bbox_left(&mut self, _context: &mut Context, args: &[Value]) -> gml::Result<Value> {
        let sprite = expect_args!(args, [int])?;
        if let Some(sprite) = self.assets.sprites.get_asset(sprite) {
            Ok(sprite.bbox_left.into())
        } else {
            Ok(Value::Real(Real::from(-1.0)))
        }
    }

    pub fn sprite_get_bbox_right(&mut self, _context: &mut Context, args: &[Value]) -> gml::Result<Value> {
        let sprite = expect_args!(args, [int])?;
        if let Some(sprite) = self.assets.sprites.get_asset(sprite) {
            Ok(sprite.bbox_right.into())
        } else {
            Ok(Value::Real(Real::from(-1.0)))
        }
    }

    pub fn sprite_get_bbox_top(&mut self, _context: &mut Context, args: &[Value]) -> gml::Result<Value> {
        let sprite = expect_args!(args, [int])?;
        if let Some(sprite) = self.assets.sprites.get_asset(sprite) {
            Ok(sprite.bbox_top.into())
        } else {
            Ok(Value::Real(Real::from(-1.0)))
        }
    }

    pub fn sprite_get_bbox_bottom(&mut self, _context: &mut Context, args: &[Value]) -> gml::Result<Value> {
        let sprite = expect_args!(args, [int])?;
        if let Some(sprite) = self.assets.sprites.get_asset(sprite) {
            Ok(sprite.bbox_bottom.into())
        } else {
            Ok(Value::Real(Real::from(-1.0)))
        }
    }

    pub fn sprite_set_offset(&mut self, _context: &mut Context, _args: &[Value]) -> gml::Result<Value> {
        // Expected arg count: 3
        unimplemented!("Called unimplemented kernel function sprite_set_offset")
    }

    pub fn sprite_set_alpha_from_sprite(&mut self, _context: &mut Context, _args: &[Value]) -> gml::Result<Value> {
        // Expected arg count: 2
        unimplemented!("Called unimplemented kernel function sprite_set_alpha_from_sprite")
    }

    pub fn sprite_create_from_screen(&mut self, _context: &mut Context, args: &[Value]) -> gml::Result<Value> {
        let (x, y, width, height, removeback, smooth, origin_x, origin_y) =
            expect_args!(args, [int, int, int, int, any, any, int, int])?;
        // i know we're downloading the thing and reuploading it instead of doing it all in one go
        // but we need the pixel data to make the colliders
        let x = x.max(0);
        let y = y.max(0);
        let width = width.min(self.unscaled_width as i32 - x);
        let height = height.min(self.unscaled_height as i32 - y);
        self.renderer.flush_queue();
        let rgba = self.renderer.get_pixels(x, y, width, height);
        let mut image = RgbaImage::from_vec(width as _, height as _, rgba.into_vec()).unwrap();
        asset::sprite::process_image(&mut image, removeback.is_truthy(), smooth.is_truthy());
        let colliders = asset::sprite::make_colliders(std::slice::from_ref(&image), false);
        let frames = vec![asset::sprite::Frame {
            width: width as _,
            height: height as _,
            atlas_ref: self
                .renderer
                .upload_sprite(image.into_raw().into_boxed_slice(), width, height, origin_x, origin_y)
                .map_err(|e| gml::Error::FunctionError("sprite_create_from_screen".into(), e.into()))?,
        }];
        let sprite_id = self.assets.sprites.len();
        self.assets.sprites.push(Some(Box::new(asset::Sprite {
            name: format!("__newsprite{}", sprite_id).into(),
            frames,
            bbox_left: colliders[0].bbox_left,
            bbox_right: colliders[0].bbox_right,
            bbox_top: colliders[0].bbox_top,
            bbox_bottom: colliders[0].bbox_bottom,
            colliders: colliders,
            width: width as _,
            height: height as _,
            origin_x,
            origin_y,
            per_frame_colliders: false,
        })));
        Ok(sprite_id.into())
    }

    pub fn sprite_add_from_screen(&mut self, _context: &mut Context, args: &[Value]) -> gml::Result<Value> {
        let (sprite_id, x, y, width, height, removeback, smooth) =
            expect_args!(args, [int, int, int, int, int, any, any])?;
        if let Some(sprite) = self.assets.sprites.get_asset_mut(sprite_id) {
            // get image
            let x = x.max(0);
            let y = y.max(0);
            let width = width.min(self.unscaled_width as i32 - x);
            let height = height.min(self.unscaled_height as i32 - y);
            self.renderer.flush_queue();
            let rgba = self.renderer.get_pixels(x, y, width, height);
            let mut image = RgbaImage::from_vec(width as _, height as _, rgba.into_vec()).unwrap();
            asset::sprite::process_image(&mut image, removeback.is_truthy(), smooth.is_truthy());
            asset::sprite::scale(&mut image, sprite.width, sprite.height);
            // generate collision
            let mut images = Vec::with_capacity(sprite.frames.len() + 1);
            // can't use .map() because closures cause borrowing issues
            for f in sprite.frames.iter() {
                images.push(
                    RgbaImage::from_vec(f.width, f.height, self.renderer.dump_sprite(&f.atlas_ref).into_vec()).unwrap(),
                );
            }
            images.push(image);
            let sprite = self.assets.sprites.get_asset_mut(sprite_id).unwrap();
            sprite.colliders = asset::sprite::make_colliders(&images, sprite.per_frame_colliders);
            sprite.bbox_left = sprite.colliders.iter().map(|c| c.bbox_left).min().unwrap();
            sprite.bbox_top = sprite.colliders.iter().map(|c| c.bbox_top).min().unwrap();
            sprite.bbox_right = sprite.colliders.iter().map(|c| c.bbox_right).max().unwrap();
            sprite.bbox_bottom = sprite.colliders.iter().map(|c| c.bbox_bottom).max().unwrap();
            // upload frame
            let image = images.pop().unwrap();
            sprite.frames.push(asset::sprite::Frame {
                width: sprite.width as _,
                height: sprite.height as _,
                atlas_ref: self
                    .renderer
                    .upload_sprite(
                        image.into_raw().into_boxed_slice(),
                        sprite.width as _,
                        sprite.height as _,
                        sprite.origin_x,
                        sprite.origin_y,
                    )
                    .map_err(|e| gml::Error::FunctionError("sprite_add_from_surface".into(), e.into()))?,
            });
            Ok(Default::default())
        } else {
            Err(gml::Error::NonexistentAsset(asset::Type::Sprite, sprite_id))
        }
    }

    pub fn sprite_create_from_surface(&mut self, _context: &mut Context, args: &[Value]) -> gml::Result<Value> {
        let (surf_id, x, y, width, height, removeback, smooth, origin_x, origin_y) =
            expect_args!(args, [int, int, int, int, int, any, any, int, int])?;
        if self.surface_target == Some(surf_id) {
            self.renderer.flush_queue();
        }
        if let Some(surf) = self.surfaces.get_asset(surf_id) {
            let x = x.max(0);
            let y = y.max(0);
            let width = width.min(surf.width as i32 - x);
            let height = height.min(surf.height as i32 - y);
            let rgba = self.renderer.dump_sprite_part(&surf.atlas_ref, x, y, width, height);
            let mut image = RgbaImage::from_vec(width as _, height as _, rgba.into_vec()).unwrap();
            asset::sprite::process_image(&mut image, removeback.is_truthy(), smooth.is_truthy());
            let colliders = asset::sprite::make_colliders(std::slice::from_ref(&image), false);
            let frames = vec![asset::sprite::Frame {
                width: width as _,
                height: height as _,
                atlas_ref: self
                    .renderer
                    .upload_sprite(image.into_raw().into_boxed_slice(), width, height, origin_x, origin_y)
                    .map_err(|e| gml::Error::FunctionError("sprite_create_from_surface".into(), e.into()))?,
            }];
            let sprite_id = self.assets.sprites.len();
            self.assets.sprites.push(Some(Box::new(asset::Sprite {
                name: format!("__newsprite{}", sprite_id).into(),
                frames,
                bbox_left: colliders[0].bbox_left,
                bbox_right: colliders[0].bbox_right,
                bbox_top: colliders[0].bbox_top,
                bbox_bottom: colliders[0].bbox_bottom,
                colliders: colliders,
                width: width as _,
                height: height as _,
                origin_x,
                origin_y,
                per_frame_colliders: false,
            })));
            Ok(sprite_id.into())
        } else {
            Err(gml::Error::FunctionError(
                "sprite_create_from_surface".into(),
                format!("Surface {} does not exist", surf_id),
            ))
        }
    }

    pub fn sprite_add_from_surface(&mut self, _context: &mut Context, args: &[Value]) -> gml::Result<Value> {
        let (sprite_id, surf_id, x, y, width, height, removeback, smooth) =
            expect_args!(args, [int, int, int, int, int, int, any, any])?;
        if let Some(sprite) = self.assets.sprites.get_asset_mut(sprite_id) {
            if let Some(surf) = self.surfaces.get_asset(surf_id) {
                // get image
                let x = x.max(0);
                let y = y.max(0);
                let width = width.min(surf.width as i32 - x);
                let height = height.min(surf.height as i32 - y);
                let rgba = self.renderer.dump_sprite_part(&surf.atlas_ref, x, y, width, height);
                let mut image = RgbaImage::from_vec(width as _, height as _, rgba.into_vec()).unwrap();
                asset::sprite::process_image(&mut image, removeback.is_truthy(), smooth.is_truthy());
                asset::sprite::scale(&mut image, sprite.width, sprite.height);
                // generate collision
                let mut images = Vec::with_capacity(sprite.frames.len() + 1);
                // can't use .map() because closures cause borrowing issues
                for f in sprite.frames.iter() {
                    images.push(
                        RgbaImage::from_vec(f.width, f.height, self.renderer.dump_sprite(&f.atlas_ref).into_vec())
                            .unwrap(),
                    );
                }
                images.push(image);
                let sprite = self.assets.sprites.get_asset_mut(sprite_id).unwrap();
                sprite.colliders = asset::sprite::make_colliders(&images, sprite.per_frame_colliders);
                sprite.bbox_left = sprite.colliders.iter().map(|c| c.bbox_left).min().unwrap();
                sprite.bbox_top = sprite.colliders.iter().map(|c| c.bbox_top).min().unwrap();
                sprite.bbox_right = sprite.colliders.iter().map(|c| c.bbox_right).max().unwrap();
                sprite.bbox_bottom = sprite.colliders.iter().map(|c| c.bbox_bottom).max().unwrap();
                // upload frame
                let image = images.pop().unwrap();
                sprite.frames.push(asset::sprite::Frame {
                    width: sprite.width as _,
                    height: sprite.height as _,
                    atlas_ref: self
                        .renderer
                        .upload_sprite(
                            image.into_raw().into_boxed_slice(),
                            sprite.width as _,
                            sprite.height as _,
                            sprite.origin_x,
                            sprite.origin_y,
                        )
                        .map_err(|e| gml::Error::FunctionError("sprite_add_from_surface".into(), e.into()))?,
                });
                Ok(Default::default())
            } else {
                Err(gml::Error::FunctionError(
                    "sprite_create_from_surface".into(),
                    format!("Surface {} does not exist", surf_id),
                ))
            }
        } else {
            Err(gml::Error::NonexistentAsset(asset::Type::Sprite, sprite_id))
        }
    }

    pub fn sprite_add(&mut self, _context: &mut Context, args: &[Value]) -> gml::Result<Value> {
        let (fname, imgnumb, removeback, smooth, origin_x, origin_y) =
            expect_args!(args, [string, int, any, any, int, int])?;
        let imgnumb = imgnumb.max(1) as usize;
        // will need a different case for loading animated gifs but those aren't supported yet
        if fname.as_ref()[fname.as_ref().len() - 4..].eq_ignore_ascii_case(".gif") {
            return Err(gml::Error::FunctionError(
                "sprite_add".into(),
                "Loading GIF animations is not yet supported.".into(),
            ))
        }
        let mut images = file::load_image_strip(fname.as_ref(), imgnumb)
            .map_err(|e| gml::Error::FunctionError("sprite_add".into(), e.into()))?;
        for image in images.iter_mut() {
            asset::sprite::process_image(image, removeback.is_truthy(), smooth.is_truthy());
        }
        let (width, height) = images[0].dimensions();
        // make colliders
        let colliders = asset::sprite::make_colliders(&images, false);
        // collect atlas refs
        // yes i know it's a new texture for every frame like in gm8 but it's fine
        let frames = images
            .drain(..)
            .map(|i| {
                Ok(asset::sprite::Frame {
                    width,
                    height,
                    atlas_ref: self
                        .renderer
                        .upload_sprite(i.into_raw().into_boxed_slice(), width as _, height as _, origin_x, origin_y)
                        .map_err(|e| gml::Error::FunctionError("sprite_add".into(), e.into()))?,
                })
            })
            .collect::<gml::Result<_>>()?;
        let sprite_id = self.assets.sprites.len();
        self.assets.sprites.push(Some(Box::new(asset::Sprite {
            name: format!("__newsprite{}", sprite_id).into(),
            frames,
            bbox_left: colliders[0].bbox_left,
            bbox_right: colliders[0].bbox_right,
            bbox_top: colliders[0].bbox_top,
            bbox_bottom: colliders[0].bbox_bottom,
            colliders,
            width,
            height,
            origin_x,
            origin_y,
            per_frame_colliders: false,
        })));
        Ok(sprite_id.into())
    }

    pub fn sprite_replace(&mut self, _context: &mut Context, _args: &[Value]) -> gml::Result<Value> {
        // Expected arg count: 7
        unimplemented!("Called unimplemented kernel function sprite_replace")
    }

    pub fn sprite_add_sprite(&mut self, _context: &mut Context, _args: &[Value]) -> gml::Result<Value> {
        // Expected arg count: 1
        unimplemented!("Called unimplemented kernel function sprite_add_sprite")
    }

    pub fn sprite_replace_sprite(&mut self, _context: &mut Context, _args: &[Value]) -> gml::Result<Value> {
        // Expected arg count: 2
        unimplemented!("Called unimplemented kernel function sprite_replace_sprite")
    }

    pub fn sprite_delete(&mut self, _context: &mut Context, args: &[Value]) -> gml::Result<Value> {
        let sprite_id = expect_args!(args, [int])?;
        if let Some(sprite) = self.assets.sprites.get_asset(sprite_id) {
            for frame in &sprite.frames {
                self.renderer.delete_sprite(frame.atlas_ref);
            }
        } else {
            return Err(gml::Error::FunctionError(
                "sprite_delete".into(),
                "Trying to delete non-existing background".into(),
            ))
        }
        self.assets.sprites[sprite_id as usize] = None;
        Ok(Default::default())
    }

    pub fn sprite_duplicate(&mut self, _context: &mut Context, _args: &[Value]) -> gml::Result<Value> {
        // Expected arg count: 1
        unimplemented!("Called unimplemented kernel function sprite_duplicate")
    }

    pub fn sprite_assign(&mut self, _context: &mut Context, _args: &[Value]) -> gml::Result<Value> {
        // Expected arg count: 2
        unimplemented!("Called unimplemented kernel function sprite_assign")
    }

    pub fn sprite_merge(&mut self, _context: &mut Context, _args: &[Value]) -> gml::Result<Value> {
        // Expected arg count: 2
        unimplemented!("Called unimplemented kernel function sprite_merge")
    }

    pub fn sprite_save(&mut self, _context: &mut Context, args: &[Value]) -> gml::Result<Value> {
        let (sprite_id, subimg, fname) = expect_args!(args, [int, int, string])?;
        if let Some(sprite) = self.assets.sprites.get_asset(sprite_id) {
            let image_index = subimg % sprite.frames.len() as i32;
            if let Some(atlas_ref) = sprite.frames.get(image_index as usize).map(|x| &x.atlas_ref) {
                // get RGBA
                if let Err(e) = file::save_image(
                    fname.as_ref(),
                    atlas_ref.w as u32,
                    atlas_ref.h as u32,
                    self.renderer.dump_sprite(atlas_ref),
                ) {
                    return Err(gml::Error::FunctionError("sprite_save".into(), e.into()))
                }
            }
        }
        Ok(Default::default())
    }

    pub fn sprite_save_strip(&mut self, _context: &mut Context, _args: &[Value]) -> gml::Result<Value> {
        // Expected arg count: 2
        unimplemented!("Called unimplemented kernel function sprite_save_strip")
    }

    pub fn sprite_collision_mask(&mut self, _context: &mut Context, _args: &[Value]) -> gml::Result<Value> {
        // Expected arg count: 9
        unimplemented!("Called unimplemented kernel function sprite_collision_mask")
    }

    pub fn sprite_set_cache_size(&mut self, _context: &mut Context, _args: &[Value]) -> gml::Result<Value> {
        // Expected arg count: 2
        unimplemented!("Called unimplemented kernel function sprite_set_cache_size")
    }

    pub fn sprite_set_cache_size_ext(&mut self, _context: &mut Context, _args: &[Value]) -> gml::Result<Value> {
        // Expected arg count: 3
        unimplemented!("Called unimplemented kernel function sprite_set_cache_size_ext")
    }

    pub fn background_name(&mut self, context: &mut Context, args: &[Value]) -> gml::Result<Value> {
        self.background_get_name(context, args)
    }

    pub fn background_exists(&mut self, _context: &mut Context, args: &[Value]) -> gml::Result<Value> {
        let background_id = expect_args!(args, [int])?;
        Ok(self.assets.backgrounds.get_asset(background_id).is_some().into())
    }

    pub fn background_get_name(&mut self, _context: &mut Context, args: &[Value]) -> gml::Result<Value> {
        let background_id = expect_args!(args, [int])?;
        if let Some(background) = self.assets.backgrounds.get_asset(background_id) {
            Ok(background.name.clone().into())
        } else {
            Ok("<undefined>".into())
        }
    }

    pub fn background_get_width(&mut self, _context: &mut Context, args: &[Value]) -> gml::Result<Value> {
        let background_id = expect_args!(args, [int])?;
        if let Some(background) = self.assets.backgrounds.get_asset(background_id) {
            Ok(background.width.into())
        } else {
            Ok((-1).into())
        }
    }

    pub fn background_get_height(&mut self, _context: &mut Context, args: &[Value]) -> gml::Result<Value> {
        let background_id = expect_args!(args, [int])?;
        if let Some(background) = self.assets.backgrounds.get_asset(background_id) {
            Ok(background.height.into())
        } else {
            Ok((-1).into())
        }
    }

    pub fn background_set_alpha_from_background(
        &mut self,
        _context: &mut Context,
        _args: &[Value],
    ) -> gml::Result<Value> {
        // Expected arg count: 2
        unimplemented!("Called unimplemented kernel function background_set_alpha_from_background")
    }

    pub fn background_create_from_screen(&mut self, _context: &mut Context, _args: &[Value]) -> gml::Result<Value> {
        // Expected arg count: 6
        unimplemented!("Called unimplemented kernel function background_create_from_screen")
    }

    pub fn background_create_from_surface(&mut self, _context: &mut Context, _args: &[Value]) -> gml::Result<Value> {
        // Expected arg count: 7
        unimplemented!("Called unimplemented kernel function background_create_from_surface")
    }

    pub fn background_create_color(&mut self, _context: &mut Context, _args: &[Value]) -> gml::Result<Value> {
        // Expected arg count: 3
        unimplemented!("Called unimplemented kernel function background_create_color")
    }

    pub fn background_create_gradient(&mut self, _context: &mut Context, _args: &[Value]) -> gml::Result<Value> {
        // Expected arg count: 5
        unimplemented!("Called unimplemented kernel function background_create_gradient")
    }

    pub fn background_add(&mut self, _context: &mut Context, args: &[Value]) -> gml::Result<Value> {
        let (fname, removeback, smooth) = expect_args!(args, [string, any, any])?;
        let mut image = file::load_image(fname.as_ref())
            .map_err(|e| gml::Error::FunctionError("background_add".into(), e.into()))?;
        asset::sprite::process_image(&mut image, removeback.is_truthy(), smooth.is_truthy());
        let width = image.width();
        let height = image.height();
        let atlas_ref = self
            .renderer
            .upload_sprite(image.into_raw().into_boxed_slice(), width as _, height as _, 0, 0)
            .map_err(|e| gml::Error::FunctionError("background_add".into(), e.into()))?;
        let background_id = self.assets.backgrounds.len();
        self.assets.backgrounds.push(Some(Box::new(asset::Background {
            name: format!("__newbackground{}", background_id).into(),
            width,
            height,
            atlas_ref: Some(atlas_ref),
        })));
        Ok(background_id.into())
    }

    pub fn background_replace(&mut self, _context: &mut Context, _args: &[Value]) -> gml::Result<Value> {
        // Expected arg count: 4
        unimplemented!("Called unimplemented kernel function background_replace")
    }

    pub fn background_add_background(&mut self, _context: &mut Context, _args: &[Value]) -> gml::Result<Value> {
        // Expected arg count: 1
        unimplemented!("Called unimplemented kernel function background_add_background")
    }

    pub fn background_replace_background(&mut self, _context: &mut Context, _args: &[Value]) -> gml::Result<Value> {
        // Expected arg count: 2
        unimplemented!("Called unimplemented kernel function background_replace_background")
    }

    pub fn background_delete(&mut self, _context: &mut Context, args: &[Value]) -> gml::Result<Value> {
        let background_id = expect_args!(args, [int])?;
        if let Some(background) = self.assets.backgrounds.get_asset(background_id) {
            if let Some(atlas_ref) = background.atlas_ref {
                self.renderer.delete_sprite(atlas_ref);
            }
        } else {
            return Err(gml::Error::FunctionError(
                "background_delete".into(),
                "Trying to delete non-existing background".into(),
            ))
        }
        self.assets.backgrounds[background_id as usize] = None;
        Ok(Default::default())
    }

    pub fn background_duplicate(&mut self, _context: &mut Context, _args: &[Value]) -> gml::Result<Value> {
        // Expected arg count: 1
        unimplemented!("Called unimplemented kernel function background_duplicate")
    }

    pub fn background_assign(&mut self, _context: &mut Context, args: &[Value]) -> gml::Result<Value> {
        let (dst_id, src_id) = expect_args!(args, [int, int])?;
        if let Some(src) = self.assets.backgrounds.get_asset(src_id) {
            if let Some(background) = self.assets.backgrounds.get_asset(dst_id) {
                if let Some(atlas_ref) = background.atlas_ref {
                    self.renderer.delete_sprite(atlas_ref);
                }
            }
            if dst_id >= 0 && self.assets.backgrounds.len() > dst_id as usize {
                let dst_atlref = match src.atlas_ref.as_ref() {
                    Some(ar) => Some(
                        self.renderer
                            .duplicate_sprite(ar)
                            .map_err(|e| gml::Error::FunctionError("background_assign".into(), e.into()))?,
                    ),
                    None => None,
                };
                self.assets.backgrounds[dst_id as usize] = Some(Box::new(asset::Background {
                    atlas_ref: dst_atlref,
                    width: src.width,
                    height: src.height,
                    name: src.name.clone(),
                }));
                Ok(Default::default())
            } else {
                Err(gml::Error::FunctionError(
                    "background_assign".into(),
                    "Destination background has an invalid index".into(),
                ))
            }
        } else {
            Err(gml::Error::FunctionError("background_assign".into(), "Source background does not exist".into()))
        }
    }

    pub fn background_save(&mut self, _context: &mut Context, args: &[Value]) -> gml::Result<Value> {
        let (background_id, fname) = expect_args!(args, [int, string])?;
        if let Some(background) = self.assets.backgrounds.get_asset(background_id) {
            if let Some(atlas_ref) = background.atlas_ref.as_ref() {
                // get RGBA
                if let Err(e) = file::save_image(
                    fname.as_ref(),
                    atlas_ref.w as u32,
                    atlas_ref.h as u32,
                    self.renderer.dump_sprite(atlas_ref),
                ) {
                    return Err(gml::Error::FunctionError("background_save".into(), e.into()))
                }
            }
        }
        Ok(Default::default())
    }

    pub fn sound_name(&mut self, _context: &mut Context, _args: &[Value]) -> gml::Result<Value> {
        // Expected arg count: 1
        unimplemented!("Called unimplemented kernel function sound_name")
    }

    pub fn sound_exists(&mut self, _context: &mut Context, _args: &[Value]) -> gml::Result<Value> {
        // Expected arg count: 1
        unimplemented!("Called unimplemented kernel function sound_exists")
    }

    pub fn sound_get_name(&mut self, _context: &mut Context, _args: &[Value]) -> gml::Result<Value> {
        // Expected arg count: 1
        unimplemented!("Called unimplemented kernel function sound_get_name")
    }

    pub fn sound_get_kind(&mut self, _context: &mut Context, _args: &[Value]) -> gml::Result<Value> {
        // Expected arg count: 1
        unimplemented!("Called unimplemented kernel function sound_get_kind")
    }

    pub fn sound_get_preload(&mut self, _context: &mut Context, _args: &[Value]) -> gml::Result<Value> {
        // Expected arg count: 1
        unimplemented!("Called unimplemented kernel function sound_get_preload")
    }

    pub fn sound_discard(&mut self, _context: &mut Context, _args: &[Value]) -> gml::Result<Value> {
        // Expected arg count: 1
        unimplemented!("Called unimplemented kernel function sound_discard")
    }

    pub fn sound_restore(&mut self, _context: &mut Context, _args: &[Value]) -> gml::Result<Value> {
        // Expected arg count: 1
        unimplemented!("Called unimplemented kernel function sound_restore")
    }

    pub fn sound_add(&mut self, _context: &mut Context, _args: &[Value]) -> gml::Result<Value> {
        // Expected arg count: 3
        unimplemented!("Called unimplemented kernel function sound_add")
    }

    pub fn sound_replace(&mut self, _context: &mut Context, _args: &[Value]) -> gml::Result<Value> {
        // Expected arg count: 4
        unimplemented!("Called unimplemented kernel function sound_replace")
    }

    pub fn sound_delete(&mut self, _context: &mut Context, _args: &[Value]) -> gml::Result<Value> {
        // Expected arg count: 1
        unimplemented!("Called unimplemented kernel function sound_delete")
    }

    pub fn font_name(&mut self, _context: &mut Context, _args: &[Value]) -> gml::Result<Value> {
        // Expected arg count: 1
        unimplemented!("Called unimplemented kernel function font_name")
    }

    pub fn font_exists(&mut self, _context: &mut Context, _args: &[Value]) -> gml::Result<Value> {
        // Expected arg count: 1
        unimplemented!("Called unimplemented kernel function font_exists")
    }

    pub fn font_get_name(&mut self, _context: &mut Context, _args: &[Value]) -> gml::Result<Value> {
        // Expected arg count: 1
        unimplemented!("Called unimplemented kernel function font_get_name")
    }

    pub fn font_get_fontname(&mut self, _context: &mut Context, _args: &[Value]) -> gml::Result<Value> {
        // Expected arg count: 1
        unimplemented!("Called unimplemented kernel function font_get_fontname")
    }

    pub fn font_get_size(&mut self, _context: &mut Context, _args: &[Value]) -> gml::Result<Value> {
        // Expected arg count: 1
        unimplemented!("Called unimplemented kernel function font_get_size")
    }

    pub fn font_get_bold(&mut self, _context: &mut Context, _args: &[Value]) -> gml::Result<Value> {
        // Expected arg count: 1
        unimplemented!("Called unimplemented kernel function font_get_bold")
    }

    pub fn font_get_italic(&mut self, _context: &mut Context, _args: &[Value]) -> gml::Result<Value> {
        // Expected arg count: 1
        unimplemented!("Called unimplemented kernel function font_get_italic")
    }

    pub fn font_get_first(&mut self, _context: &mut Context, _args: &[Value]) -> gml::Result<Value> {
        // Expected arg count: 1
        unimplemented!("Called unimplemented kernel function font_get_first")
    }

    pub fn font_get_last(&mut self, _context: &mut Context, _args: &[Value]) -> gml::Result<Value> {
        // Expected arg count: 1
        unimplemented!("Called unimplemented kernel function font_get_last")
    }

    pub fn font_add(&mut self, _context: &mut Context, _args: &[Value]) -> gml::Result<Value> {
        // Expected arg count: 6
        unimplemented!("Called unimplemented kernel function font_add")
    }

    pub fn font_replace(&mut self, _context: &mut Context, _args: &[Value]) -> gml::Result<Value> {
        // Expected arg count: 7
        unimplemented!("Called unimplemented kernel function font_replace")
    }

    pub fn font_add_sprite(&mut self, _context: &mut Context, args: &[Value]) -> gml::Result<Value> {
        let (sprite_id, first, prop, sep) = expect_args!(args, [int, int, any, int])?;
        if let Some(sprite) = self.assets.sprites.get_asset(sprite_id) {
            let chars = asset::font::create_chars_from_sprite(sprite, prop.is_truthy(), sep, &self.renderer);
            let font_id = self.assets.fonts.len();
            self.assets.fonts.push(Some(Box::new(asset::Font {
                name: format!("__newfont{}", font_id).into(),
                sys_name: "".into(),
                charset: 1,
                size: 12,
                bold: false,
                italic: false,
                first: first.max(0).min(255) as _,
                last: (first as u32 + chars.len() as u32 - 1).min(255),
                tallest_char_height: sprite.height,
                chars,
                own_graphics: false,
            })));
            Ok(font_id.into())
        } else {
            Err(gml::Error::NonexistentAsset(asset::Type::Sprite, sprite_id))
        }
    }

    pub fn font_replace_sprite(&mut self, _context: &mut Context, args: &[Value]) -> gml::Result<Value> {
        let (font_id, sprite_id, first, prop, sep) = expect_args!(args, [int, int, int, any, int])?;
        if let Some(font) = self.assets.fonts.get_asset_mut(font_id) {
            if let Some(sprite) = self.assets.sprites.get_asset(sprite_id) {
                if font.own_graphics {
                    // font_add isn't in yet but atm for ttfs all characters are on the same texture
                    if let Some(c) = font.get_char(font.first) {
                        self.renderer.delete_sprite(c.atlas_ref);
                    }
                }
                let chars = asset::font::create_chars_from_sprite(sprite, prop.is_truthy(), sep, &self.renderer);
                font.sys_name = "".into();
                font.size = 12;
                font.bold = false;
                font.italic = false;
                font.first = first.max(0).min(255) as _;
                font.last = (first as u32 + chars.len() as u32 - 1).min(255);
                font.chars = chars;
                font.own_graphics = false;
                Ok(Default::default())
            } else {
                Err(gml::Error::NonexistentAsset(asset::Type::Sprite, sprite_id))
            }
        } else {
            Err(gml::Error::NonexistentAsset(asset::Type::Font, font_id))
        }
    }

    pub fn font_delete(&mut self, _context: &mut Context, _args: &[Value]) -> gml::Result<Value> {
        // Expected arg count: 1
        unimplemented!("Called unimplemented kernel function font_delete")
    }

    pub fn script_name(&mut self, context: &mut Context, args: &[Value]) -> gml::Result<Value> {
        self.script_get_name(context, args)
    }

    pub fn script_exists(&mut self, _context: &mut Context, args: &[Value]) -> gml::Result<Value> {
        let script_id = expect_args!(args, [int])?;
        Ok(self.assets.scripts.get_asset(script_id).is_some().into())
    }

    pub fn script_get_name(&mut self, _context: &mut Context, args: &[Value]) -> gml::Result<Value> {
        let script_id = expect_args!(args, [int])?;
        Ok(self.assets.scripts.get_asset(script_id).map(|s| s.name.clone().into()).unwrap_or("<undefined>".into()))
    }

    pub fn script_get_text(&mut self, _context: &mut Context, args: &[Value]) -> gml::Result<Value> {
        let script_id = expect_args!(args, [int])?;
        Ok(self.assets.scripts.get_asset(script_id).map(|s| s.source.clone().into()).unwrap_or("".into()))
    }

    pub fn script_execute(&mut self, context: &mut Context, args: &[Value]) -> gml::Result<Value> {
        if let Some(script_id) = args.get(0) {
            let script_id = script_id.round();
            if let Some(script) = self.assets.scripts.get_asset(script_id) {
                let instructions = script.compiled.clone();
                let mut new_args: [Value; 16] = Default::default();
                for (src, dest) in args[1..].iter().zip(new_args.iter_mut()) {
                    *dest = src.clone();
                }
                let mut new_context = Context {
                    this: context.this,
                    other: context.other,
                    event_action: context.event_action,
                    relative: context.relative,
                    event_type: context.event_type,
                    event_number: context.event_number,
                    event_object: context.event_object,
                    arguments: new_args,
                    argument_count: args.len() - 1,
                    locals: DummyFieldHolder::new(),
                    return_value: Default::default(),
                };
                self.execute(&instructions, &mut new_context)?;
                Ok(new_context.return_value)
            } else {
                Err(gml::Error::NonexistentAsset(asset::Type::Script, script_id))
            }
        } else {
            Err(gml::runtime::Error::WrongArgumentCount(1, 0))
        }
    }

    pub fn path_name(&mut self, _context: &mut Context, _args: &[Value]) -> gml::Result<Value> {
        // Expected arg count: 1
        unimplemented!("Called unimplemented kernel function path_name")
    }

    pub fn path_exists(&mut self, _context: &mut Context, args: &[Value]) -> gml::Result<Value> {
        let path_id = expect_args!(args, [int])?;
        Ok(self.assets.paths.get_asset(path_id).is_some().into())
    }

    pub fn path_get_name(&mut self, _context: &mut Context, args: &[Value]) -> gml::Result<Value> {
        let path_id = expect_args!(args, [int])?;
        match self.assets.paths.get_asset(path_id) {
            Some(path) => Ok(Value::Str(path.name.clone())),
            None => Ok("<undefined>".to_string().into()),
        }
    }

    pub fn path_get_length(&mut self, _context: &mut Context, args: &[Value]) -> gml::Result<Value> {
        let path_id = expect_args!(args, [int])?;
        match self.assets.paths.get_asset(path_id) {
            Some(path) => Ok(path.length.into()),
            None => Ok((-1).into()),
        }
    }

    pub fn path_get_kind(&mut self, _context: &mut Context, args: &[Value]) -> gml::Result<Value> {
        let path_id = expect_args!(args, [int])?;
        match self.assets.paths.get_asset(path_id) {
            Some(path) => Ok(path.curve.into()),
            None => Ok((-1).into()),
        }
    }

    pub fn path_get_closed(&mut self, _context: &mut Context, args: &[Value]) -> gml::Result<Value> {
        let path_id = expect_args!(args, [int])?;
        match self.assets.paths.get_asset(path_id) {
            Some(path) => Ok(path.closed.into()),
            None => Ok((-1).into()),
        }
    }

    pub fn path_get_precision(&mut self, _context: &mut Context, args: &[Value]) -> gml::Result<Value> {
        let path_id = expect_args!(args, [int])?;
        match self.assets.paths.get_asset(path_id) {
            Some(path) => Ok(path.precision.into()),
            None => Ok((-1).into()),
        }
    }

    pub fn path_get_number(&mut self, _context: &mut Context, args: &[Value]) -> gml::Result<Value> {
        let path_id = expect_args!(args, [int])?;
        match self.assets.paths.get_asset(path_id) {
            Some(path) => Ok(path.points.len().into()),
            None => Ok((-1).into()),
        }
    }

    pub fn path_get_point_x(&mut self, _context: &mut Context, args: &[Value]) -> gml::Result<Value> {
        let (path_id, point_id) = expect_args!(args, [int, int])?;
        match self.assets.paths.get_asset(path_id) {
            Some(path) => {
                if point_id < 0 || point_id >= path.points.len() as i32 {
                    Ok(0.into())
                } else {
                    Ok(path.points.get(point_id as usize).unwrap().x.into())
                }
            },
            None => Ok((-1).into()),
        }
    }

    pub fn path_get_point_y(&mut self, _context: &mut Context, args: &[Value]) -> gml::Result<Value> {
        let (path_id, point_id) = expect_args!(args, [int, int])?;
        match self.assets.paths.get_asset(path_id) {
            Some(path) => {
                if point_id < 0 || point_id >= path.points.len() as i32 {
                    Ok(0.into())
                } else {
                    Ok(path.points.get(point_id as usize).unwrap().y.into())
                }
            },
            None => Ok((-1).into()),
        }
    }

    pub fn path_get_point_speed(&mut self, _context: &mut Context, args: &[Value]) -> gml::Result<Value> {
        let (path_id, point_id) = expect_args!(args, [int, int])?;
        match self.assets.paths.get_asset(path_id) {
            Some(path) => {
                if point_id < 0 || point_id >= path.points.len() as i32 {
                    Ok(1.into())
                } else {
                    Ok(path.points.get(point_id as usize).unwrap().speed.into())
                }
            },
            None => Ok((-1).into()),
        }
    }

    pub fn path_get_x(&mut self, _context: &mut Context, args: &[Value]) -> gml::Result<Value> {
        let (path_id, offset) = expect_args!(args, [int, real])?;
        match self.assets.paths.get_asset(path_id) {
            Some(path) => Ok(path.get_point(offset).x.into()),
            None => Ok((-1).into()),
        }
    }

    pub fn path_get_y(&mut self, _context: &mut Context, args: &[Value]) -> gml::Result<Value> {
        let (path_id, offset) = expect_args!(args, [int, real])?;
        match self.assets.paths.get_asset(path_id) {
            Some(path) => Ok(path.get_point(offset).y.into()),
            None => Ok((-1).into()),
        }
    }

    pub fn path_get_speed(&mut self, _context: &mut Context, args: &[Value]) -> gml::Result<Value> {
        let (path_id, offset) = expect_args!(args, [int, real])?;
        match self.assets.paths.get_asset(path_id) {
            Some(path) => Ok(path.get_point(offset).speed.into()),
            None => Ok((-1).into()),
        }
    }

    pub fn path_set_kind(&mut self, _context: &mut Context, args: &[Value]) -> gml::Result<Value> {
        let (path_id, kind) = expect_args!(args, [int, int])?;
        self.assets.paths.get_asset_mut(path_id).map(|path| {
            path.curve = kind == 1;
            path.update();
        });
        Ok(Default::default())
    }

    pub fn path_set_closed(&mut self, _context: &mut Context, args: &[Value]) -> gml::Result<Value> {
        let (path_id, closed) = expect_args!(args, [int, int])?;
        self.assets.paths.get_asset_mut(path_id).map(|path| {
            path.closed = closed != 0;
            path.update();
        });
        Ok(Default::default())
    }

    pub fn path_set_precision(&mut self, _context: &mut Context, args: &[Value]) -> gml::Result<Value> {
        let (path_id, precision) = expect_args!(args, [int, int])?;
        self.assets.paths.get_asset_mut(path_id).map(|path| {
            path.precision = precision.min(8).max(0); // ghetto clamp
            path.update();
        });
        Ok(Default::default())
    }

    pub fn path_add(&mut self, _context: &mut Context, _args: &[Value]) -> gml::Result<Value> {
        let path_id = self.assets.paths.len();
        self.assets.paths.push(Some(Box::new(asset::Path {
            name: format!("__newpath{}", path_id).into(),
            points: Vec::new(),
            control_nodes: Default::default(),
            length: Default::default(),
            curve: false,
            closed: false,
            precision: 4,
            start: Default::default(),
            end: Default::default(),
        })));
        Ok(path_id.into())
    }

    pub fn path_duplicate(&mut self, _context: &mut Context, _args: &[Value]) -> gml::Result<Value> {
        // Expected arg count: 1
        unimplemented!("Called unimplemented kernel function path_duplicate")
    }

    pub fn path_assign(&mut self, _context: &mut Context, _args: &[Value]) -> gml::Result<Value> {
        // Expected arg count: 2
        unimplemented!("Called unimplemented kernel function path_assign")
    }

    pub fn path_append(&mut self, _context: &mut Context, _args: &[Value]) -> gml::Result<Value> {
        // Expected arg count: 2
        unimplemented!("Called unimplemented kernel function path_append")
    }

    pub fn path_delete(&mut self, _context: &mut Context, _args: &[Value]) -> gml::Result<Value> {
        // Expected arg count: 1
        unimplemented!("Called unimplemented kernel function path_delete")
    }

    pub fn path_add_point(&mut self, _context: &mut Context, args: &[Value]) -> gml::Result<Value> {
        let (path_id, x, y, speed) = expect_args!(args, [int, real, real, real])?;
        if let Some(path) = self.assets.paths.get_asset_mut(path_id) {
            path.points.push(asset::path::Point { x, y, speed });
            path.update();
        }
        Ok(Default::default())
    }

    pub fn path_insert_point(&mut self, _context: &mut Context, _args: &[Value]) -> gml::Result<Value> {
        // Expected arg count: 5
        unimplemented!("Called unimplemented kernel function path_insert_point")
    }

    pub fn path_change_point(&mut self, _context: &mut Context, args: &[Value]) -> gml::Result<Value> {
        let (path_id, n, x, y, speed) = expect_args!(args, [int, int, real, real, real])?;
        if n >= 0 {
            if let Some(path) = self.assets.paths.get_asset_mut(path_id) {
                if let Some(point) = path.points.get_mut(n as usize) {
                    point.x = x;
                    point.y = y;
                    point.speed = speed;
                    path.update();
                }
            }
        }
        Ok(Default::default())
    }

    pub fn path_delete_point(&mut self, _context: &mut Context, _args: &[Value]) -> gml::Result<Value> {
        // Expected arg count: 2
        unimplemented!("Called unimplemented kernel function path_delete_point")
    }

    pub fn path_clear_points(&mut self, _context: &mut Context, _args: &[Value]) -> gml::Result<Value> {
        // Expected arg count: 1
        unimplemented!("Called unimplemented kernel function path_clear_points")
    }

    pub fn path_reverse(&mut self, _context: &mut Context, _args: &[Value]) -> gml::Result<Value> {
        // Expected arg count: 1
        unimplemented!("Called unimplemented kernel function path_reverse")
    }

    pub fn path_mirror(&mut self, _context: &mut Context, _args: &[Value]) -> gml::Result<Value> {
        // Expected arg count: 1
        unimplemented!("Called unimplemented kernel function path_mirror")
    }

    pub fn path_flip(&mut self, _context: &mut Context, _args: &[Value]) -> gml::Result<Value> {
        // Expected arg count: 1
        unimplemented!("Called unimplemented kernel function path_flip")
    }

    pub fn path_rotate(&mut self, _context: &mut Context, _args: &[Value]) -> gml::Result<Value> {
        // Expected arg count: 2
        unimplemented!("Called unimplemented kernel function path_rotate")
    }

    pub fn path_scale(&mut self, _context: &mut Context, _args: &[Value]) -> gml::Result<Value> {
        // Expected arg count: 3
        unimplemented!("Called unimplemented kernel function path_scale")
    }

    pub fn path_shift(&mut self, _context: &mut Context, _args: &[Value]) -> gml::Result<Value> {
        // Expected arg count: 3
        unimplemented!("Called unimplemented kernel function path_shift")
    }

    pub fn timeline_name(&mut self, _context: &mut Context, _args: &[Value]) -> gml::Result<Value> {
        // Expected arg count: 1
        unimplemented!("Called unimplemented kernel function timeline_name")
    }

    pub fn timeline_exists(&mut self, _context: &mut Context, _args: &[Value]) -> gml::Result<Value> {
        // Expected arg count: 1
        unimplemented!("Called unimplemented kernel function timeline_exists")
    }

    pub fn timeline_get_name(&mut self, _context: &mut Context, _args: &[Value]) -> gml::Result<Value> {
        // Expected arg count: 1
        unimplemented!("Called unimplemented kernel function timeline_get_name")
    }

    pub fn timeline_add(&mut self, _context: &mut Context, _args: &[Value]) -> gml::Result<Value> {
        // Expected arg count: 0
        unimplemented!("Called unimplemented kernel function timeline_add")
    }

    pub fn timeline_delete(&mut self, _context: &mut Context, _args: &[Value]) -> gml::Result<Value> {
        // Expected arg count: 1
        unimplemented!("Called unimplemented kernel function timeline_delete")
    }

    pub fn timeline_clear(&mut self, _context: &mut Context, _args: &[Value]) -> gml::Result<Value> {
        // Expected arg count: 1
        unimplemented!("Called unimplemented kernel function timeline_clear")
    }

    pub fn timeline_moment_clear(&mut self, _context: &mut Context, _args: &[Value]) -> gml::Result<Value> {
        // Expected arg count: 2
        unimplemented!("Called unimplemented kernel function timeline_moment_clear")
    }

    pub fn timeline_moment_add(&mut self, _context: &mut Context, _args: &[Value]) -> gml::Result<Value> {
        // Expected arg count: 3
        unimplemented!("Called unimplemented kernel function timeline_moment_add")
    }

    pub fn object_name(&mut self, _context: &mut Context, _args: &[Value]) -> gml::Result<Value> {
        // Expected arg count: 1
        unimplemented!("Called unimplemented kernel function object_name")
    }

    pub fn object_exists(&mut self, _context: &mut Context, args: &[Value]) -> gml::Result<Value> {
        let object_id = expect_args!(args, [int])?;
        if let Some(Some(_)) = self.assets.objects.get(object_id as usize) {
            Ok(gml::TRUE.into())
        } else {
            Ok(gml::FALSE.into())
        }
    }

    pub fn object_get_name(&mut self, _context: &mut Context, args: &[Value]) -> gml::Result<Value> {
        let object_id = expect_args!(args, [int])?;
        if let Some(Some(object)) = self.assets.objects.get(object_id as usize) {
            Ok(Value::Str(object.name.clone()))
        } else {
            Ok("<undefined>".to_string().into())
        }
    }

    pub fn object_get_sprite(&mut self, _context: &mut Context, args: &[Value]) -> gml::Result<Value> {
        let object_id = expect_args!(args, [int])?;
        if let Some(Some(object)) = self.assets.objects.get(object_id as usize) {
            Ok(object.sprite_index.into())
        } else {
            Ok((-1).into())
        }
    }

    pub fn object_get_solid(&mut self, _context: &mut Context, args: &[Value]) -> gml::Result<Value> {
        let object_id = expect_args!(args, [int])?;
        if let Some(Some(object)) = self.assets.objects.get(object_id as usize) {
            Ok(object.solid.into())
        } else {
            Ok((-1).into())
        }
    }

    pub fn object_get_visible(&mut self, _context: &mut Context, args: &[Value]) -> gml::Result<Value> {
        let object_id = expect_args!(args, [int])?;
        if let Some(Some(object)) = self.assets.objects.get(object_id as usize) {
            Ok(object.visible.into())
        } else {
            Ok((-1).into())
        }
    }

    pub fn object_get_depth(&mut self, _context: &mut Context, args: &[Value]) -> gml::Result<Value> {
        let object_id = expect_args!(args, [int])?;
        if let Some(Some(object)) = self.assets.objects.get(object_id as usize) {
            Ok(object.depth.into())
        } else {
            Ok((-1).into())
        }
    }

    pub fn object_get_persistent(&mut self, _context: &mut Context, args: &[Value]) -> gml::Result<Value> {
        let object_id = expect_args!(args, [int])?;
        if let Some(Some(object)) = self.assets.objects.get(object_id as usize) {
            Ok(object.persistent.into())
        } else {
            Ok((-1).into())
        }
    }

    pub fn object_get_mask(&mut self, _context: &mut Context, args: &[Value]) -> gml::Result<Value> {
        let object_id = expect_args!(args, [int])?;
        if let Some(Some(object)) = self.assets.objects.get(object_id as usize) {
            Ok(object.mask_index.into())
        } else {
            Ok((-1).into())
        }
    }

    pub fn object_get_parent(&mut self, _context: &mut Context, args: &[Value]) -> gml::Result<Value> {
        let object_id = expect_args!(args, [int])?;
        if let Some(Some(object)) = self.assets.objects.get(object_id as usize) {
            Ok(object.parent_index.into())
        } else {
            Ok((-1).into())
        }
    }

    pub fn object_is_ancestor(&mut self, _context: &mut Context, _args: &[Value]) -> gml::Result<Value> {
        // Expected arg count: 2
        unimplemented!("Called unimplemented kernel function object_is_ancestor")
    }

    pub fn object_set_sprite(&mut self, _context: &mut Context, args: &[Value]) -> gml::Result<Value> {
        let (object_id, sprite_id) = expect_args!(args, [int, int])?;
        self.assets.objects.get_asset_mut(object_id).map(|o| o.sprite_index = sprite_id);
        Ok(Default::default())
    }

    pub fn object_set_solid(&mut self, _context: &mut Context, args: &[Value]) -> gml::Result<Value> {
        let (object_id, visible) = expect_args!(args, [int, any])?;
        self.assets.objects.get_asset_mut(object_id).map(|o| o.visible = visible.is_truthy());
        Ok(Default::default())
    }

    pub fn object_set_visible(&mut self, _context: &mut Context, args: &[Value]) -> gml::Result<Value> {
        let (object_id, visible) = expect_args!(args, [int, any])?;
        self.assets.objects.get_asset_mut(object_id).map(|o| o.visible = visible.is_truthy());
        Ok(Default::default())
    }

    pub fn object_set_depth(&mut self, _context: &mut Context, args: &[Value]) -> gml::Result<Value> {
        let (object_id, depth) = expect_args!(args, [int, int])?;
        self.assets.objects.get_asset_mut(object_id).map(|o| o.depth = depth);
        Ok(Default::default())
    }

    pub fn object_set_persistent(&mut self, _context: &mut Context, args: &[Value]) -> gml::Result<Value> {
        let (object_id, persistent) = expect_args!(args, [int, any])?;
        self.assets.objects.get_asset_mut(object_id).map(|o| o.persistent = persistent.is_truthy());
        Ok(Default::default())
    }

    pub fn object_set_mask(&mut self, _context: &mut Context, args: &[Value]) -> gml::Result<Value> {
        let (object_id, mask_id) = expect_args!(args, [int, int])?;
        self.assets.objects.get_asset_mut(object_id).map(|o| o.mask_index = mask_id);
        Ok(Default::default())
    }

    pub fn object_set_parent(&mut self, _context: &mut Context, args: &[Value]) -> gml::Result<Value> {
        let (object_id, new_parent) = expect_args!(args, [int, int])?;
        if let Some(object) = self.assets.objects.get_asset(object_id) {
            // Remove object and all its children from old parents
            let children = object.children.borrow();
            let mut parent_index = object.parent_index;
            while let Some(parent) = self.assets.objects.get_asset(parent_index) {
                parent.children.borrow_mut().retain(|c| !children.contains(c));
                parent_index = parent.parent_index;
            }
            // Add object and all its children to new parents
            parent_index = new_parent;
            while let Some(parent) = self.assets.objects.get_asset(parent_index) {
                parent.children.borrow_mut().extend(children.iter());
                parent_index = parent.parent_index;
            }
        }

        self.assets.objects.get_asset_mut(object_id).map(|o| o.parent_index = new_parent);
        self.refresh_event_holders();
        Ok(Default::default())
    }

    pub fn object_add(&mut self, _context: &mut Context, _args: &[Value]) -> gml::Result<Value> {
        // Expected arg count: 0
        unimplemented!("Called unimplemented kernel function object_add")
    }

    pub fn object_delete(&mut self, _context: &mut Context, _args: &[Value]) -> gml::Result<Value> {
        // Expected arg count: 1
        unimplemented!("Called unimplemented kernel function object_delete")
    }

    pub fn object_event_clear(&mut self, _context: &mut Context, args: &[Value]) -> gml::Result<Value> {
        let (object_index, ev_type, ev_number) = expect_args!(args, [int, int, int])?;
        if let Some(object) = self.assets.objects.get_asset_mut(object_index) {
            object.events[ev_type as usize].remove(&(ev_number as u32));
            self.refresh_event_holders();
        }
        Ok(Default::default())
    }

    pub fn object_event_add(&mut self, _context: &mut Context, args: &[Value]) -> gml::Result<Value> {
        let (object_index, ev_type, ev_number, code) = expect_args!(args, [int, int, int, bytes])?;
        if let Some(object) = self.assets.objects.get_asset_mut(object_index) {
            let instrs = match self.compiler.compile(code.as_ref()) {
                Ok(instrs) => instrs,
                Err(e) => return Err(gml::Error::FunctionError("object_event_add".into(), e.message)),
            };
            let object_event_map = &mut object.events[ev_type as usize];
            match object_event_map.get_mut(&(ev_number as u32)) {
                Some(tree) => {
                    tree.borrow_mut().push_code(instrs);
                },
                None => {
                    object_event_map.insert(ev_number as u32, action::Tree::new_from_code(instrs));
                    self.refresh_event_holders();
                },
            }
        }
        Ok(Default::default())
    }

    pub fn room_name(&mut self, _context: &mut Context, _args: &[Value]) -> gml::Result<Value> {
        // Expected arg count: 1
        unimplemented!("Called unimplemented kernel function room_name")
    }

    pub fn room_exists(&mut self, _context: &mut Context, args: &[Value]) -> gml::Result<Value> {
        let room_id = expect_args!(args, [int])?;
        Ok(self.assets.rooms.get_asset(room_id).is_some().into())
    }

    pub fn room_get_name(&mut self, _context: &mut Context, args: &[Value]) -> gml::Result<Value> {
        let room_id = expect_args!(args, [int])?;
        if let Some(room) = self.assets.rooms.get_asset(room_id) {
            Ok(room.name.clone().into())
        } else {
            Ok("<undefined>".to_string().into())
        }
    }

    pub fn room_set_width(&mut self, _context: &mut Context, _args: &[Value]) -> gml::Result<Value> {
        // Expected arg count: 2
        unimplemented!("Called unimplemented kernel function room_set_width")
    }

    pub fn room_set_height(&mut self, _context: &mut Context, _args: &[Value]) -> gml::Result<Value> {
        // Expected arg count: 2
        unimplemented!("Called unimplemented kernel function room_set_height")
    }

    pub fn room_set_caption(&mut self, _context: &mut Context, _args: &[Value]) -> gml::Result<Value> {
        // Expected arg count: 2
        unimplemented!("Called unimplemented kernel function room_set_caption")
    }

    pub fn room_set_persistent(&mut self, _context: &mut Context, _args: &[Value]) -> gml::Result<Value> {
        // Expected arg count: 2
        unimplemented!("Called unimplemented kernel function room_set_persistent")
    }

    pub fn room_set_code(&mut self, _context: &mut Context, _args: &[Value]) -> gml::Result<Value> {
        // Expected arg count: 2
        unimplemented!("Called unimplemented kernel function room_set_code")
    }

    pub fn room_set_background_color(&mut self, _context: &mut Context, _args: &[Value]) -> gml::Result<Value> {
        // Expected arg count: 3
        unimplemented!("Called unimplemented kernel function room_set_background_color")
    }

    pub fn room_set_background(&mut self, _context: &mut Context, _args: &[Value]) -> gml::Result<Value> {
        // Expected arg count: 12
        unimplemented!("Called unimplemented kernel function room_set_background")
    }

    pub fn room_set_view(&mut self, _context: &mut Context, args: &[Value]) -> gml::Result<Value> {
        let (
            room_id,
            view_id,
            visible,
            source_x,
            source_y,
            source_w,
            source_h,
            port_x,
            port_y,
            port_w,
            port_h,
            follow_hborder,
            follow_vborder,
            follow_hspeed,
            follow_vspeed,
            follow_target,
        ) = expect_args!(args, [int, int, any, int, int, int, int, int, int, int, int, int, int, int, int, int])?;
        let view_id = if view_id >= 0 { view_id as usize } else { return Ok(Default::default()) };
        if let Some(room) = self.assets.rooms.get_asset_mut(room_id) {
            if let Some(view) = room.views.get_mut(view_id) {
                *view = View {
                    visible: visible.is_truthy(),
                    source_x,
                    source_y,
                    source_w: source_w as _,
                    source_h: source_h as _,
                    port_x,
                    port_y,
                    port_w: port_w as _,
                    port_h: port_h as _,
                    follow_hborder,
                    follow_vborder,
                    follow_hspeed,
                    follow_vspeed,
                    follow_target,
                    angle: view.angle,
                };
            }
        }
        Ok(Default::default())
    }

    pub fn room_set_view_enabled(&mut self, _context: &mut Context, args: &[Value]) -> gml::Result<Value> {
        let (room_id, enabled) = expect_args!(args, [int, any])?;
        if let Some(room) = self.assets.rooms.get_asset_mut(room_id) {
            room.views_enabled = enabled.is_truthy();
        }
        Ok(Default::default())
    }

    pub fn room_add(&mut self, _context: &mut Context, _args: &[Value]) -> gml::Result<Value> {
        // Expected arg count: 0
        unimplemented!("Called unimplemented kernel function room_add")
    }

    pub fn room_duplicate(&mut self, _context: &mut Context, _args: &[Value]) -> gml::Result<Value> {
        // Expected arg count: 1
        unimplemented!("Called unimplemented kernel function room_duplicate")
    }

    pub fn room_assign(&mut self, _context: &mut Context, _args: &[Value]) -> gml::Result<Value> {
        // Expected arg count: 2
        unimplemented!("Called unimplemented kernel function room_assign")
    }

    pub fn room_instance_add(&mut self, _context: &mut Context, _args: &[Value]) -> gml::Result<Value> {
        // Expected arg count: 4
        unimplemented!("Called unimplemented kernel function room_instance_add")
    }

    pub fn room_instance_clear(&mut self, _context: &mut Context, _args: &[Value]) -> gml::Result<Value> {
        // Expected arg count: 1
        unimplemented!("Called unimplemented kernel function room_instance_clear")
    }

    pub fn room_tile_add(&mut self, _context: &mut Context, _args: &[Value]) -> gml::Result<Value> {
        // Expected arg count: 9
        unimplemented!("Called unimplemented kernel function room_tile_add")
    }

    pub fn room_tile_add_ext(&mut self, _context: &mut Context, _args: &[Value]) -> gml::Result<Value> {
        // Expected arg count: 12
        unimplemented!("Called unimplemented kernel function room_tile_add_ext")
    }

    pub fn room_tile_clear(&mut self, _context: &mut Context, _args: &[Value]) -> gml::Result<Value> {
        // Expected arg count: 1
        unimplemented!("Called unimplemented kernel function room_tile_clear")
    }

    pub fn part_type_create(&mut self, _context: &mut Context, args: &[Value]) -> gml::Result<Value> {
        expect_args!(args, [])?;
        Ok(self.particles.create_type().into())
    }

    pub fn part_type_destroy(&mut self, _context: &mut Context, args: &[Value]) -> gml::Result<Value> {
        let id = expect_args!(args, [int])?;
        self.particles.destroy_type(id);
        Ok(Default::default())
    }

    pub fn part_type_exists(&mut self, _context: &mut Context, args: &[Value]) -> gml::Result<Value> {
        let id = expect_args!(args, [int])?;
        Ok(self.particles.get_type(id).is_some().into())
    }

    pub fn part_type_clear(&mut self, _context: &mut Context, args: &[Value]) -> gml::Result<Value> {
        let id = expect_args!(args, [int])?;
        if let Some(pt) = self.particles.get_type_mut(id) {
            *pt = Box::new(particle::ParticleType::new());
        }
        Ok(Default::default())
    }

    pub fn part_type_shape(&mut self, _context: &mut Context, args: &[Value]) -> gml::Result<Value> {
        let (id, shape) = expect_args!(args, [int, int])?;
        if let Some(pt) = self.particles.get_type_mut(id) {
            pt.graphic = particle::ParticleGraphic::Shape(shape);
        }
        Ok(Default::default())
    }

    pub fn part_type_sprite(&mut self, _context: &mut Context, args: &[Value]) -> gml::Result<Value> {
        let (id, sprite, animat, stretch, random) = expect_args!(args, [int, int, any, any, any])?;
        if let Some(pt) = self.particles.get_type_mut(id) {
            pt.graphic = particle::ParticleGraphic::Sprite {
                sprite,
                animat: animat.is_truthy(),
                stretch: stretch.is_truthy(),
                random: random.is_truthy(),
            };
        }
        Ok(Default::default())
    }

    pub fn part_type_size(&mut self, _context: &mut Context, args: &[Value]) -> gml::Result<Value> {
        let (id, size_min, size_max, size_incr, size_wiggle) = expect_args!(args, [int, real, real, real, real])?;
        if let Some(pt) = self.particles.get_type_mut(id) {
            pt.size_min = size_min;
            pt.size_max = size_max;
            pt.size_incr = size_incr;
            pt.size_wiggle = size_wiggle;
        }
        Ok(Default::default())
    }

    pub fn part_type_scale(&mut self, _context: &mut Context, args: &[Value]) -> gml::Result<Value> {
        let (id, xscale, yscale) = expect_args!(args, [int, real, real])?;
        if let Some(pt) = self.particles.get_type_mut(id) {
            pt.xscale = xscale;
            pt.yscale = yscale;
        }
        Ok(Default::default())
    }

    pub fn part_type_life(&mut self, _context: &mut Context, args: &[Value]) -> gml::Result<Value> {
        let (id, life_min, life_max) = expect_args!(args, [int, int, int])?;
        if let Some(pt) = self.particles.get_type_mut(id) {
            pt.life_min = life_min;
            pt.life_max = life_max;
        }
        Ok(Default::default())
    }

    pub fn part_type_step(&mut self, _context: &mut Context, args: &[Value]) -> gml::Result<Value> {
        let (id, step_number, step_type) = expect_args!(args, [int, int, int])?;
        if let Some(pt) = self.particles.get_type_mut(id) {
            pt.step_number = step_number;
            pt.step_type = step_type;
        }
        Ok(Default::default())
    }

    pub fn part_type_death(&mut self, _context: &mut Context, args: &[Value]) -> gml::Result<Value> {
        let (id, death_number, death_type) = expect_args!(args, [int, int, int])?;
        if let Some(pt) = self.particles.get_type_mut(id) {
            pt.death_number = death_number;
            pt.death_type = death_type;
        }
        Ok(Default::default())
    }

    pub fn part_type_speed(&mut self, _context: &mut Context, args: &[Value]) -> gml::Result<Value> {
        let (id, speed_min, speed_max, speed_incr, speed_wiggle) = expect_args!(args, [int, real, real, real, real])?;
        if let Some(pt) = self.particles.get_type_mut(id) {
            pt.speed_min = speed_min;
            pt.speed_max = speed_max;
            pt.speed_incr = speed_incr;
            pt.speed_wiggle = speed_wiggle;
        }
        Ok(Default::default())
    }

    pub fn part_type_direction(&mut self, _context: &mut Context, args: &[Value]) -> gml::Result<Value> {
        let (id, dir_min, dir_max, dir_incr, dir_wiggle) = expect_args!(args, [int, real, real, real, real])?;
        if let Some(pt) = self.particles.get_type_mut(id) {
            pt.dir_min = dir_min;
            pt.dir_max = dir_max;
            pt.dir_incr = dir_incr;
            pt.dir_wiggle = dir_wiggle;
        }
        Ok(Default::default())
    }

    pub fn part_type_orientation(&mut self, _context: &mut Context, args: &[Value]) -> gml::Result<Value> {
        let (id, ang_min, ang_max, ang_incr, ang_wiggle, ang_relative) =
            expect_args!(args, [int, real, real, real, real, any])?;
        if let Some(pt) = self.particles.get_type_mut(id) {
            pt.ang_min = ang_min;
            pt.ang_max = ang_max;
            pt.ang_incr = ang_incr;
            pt.ang_wiggle = ang_wiggle;
            pt.ang_relative = ang_relative.is_truthy();
        }
        Ok(Default::default())
    }

    pub fn part_type_gravity(&mut self, _context: &mut Context, args: &[Value]) -> gml::Result<Value> {
        let (id, grav_amount, grav_dir) = expect_args!(args, [int, real, real])?;
        if let Some(pt) = self.particles.get_type_mut(id) {
            pt.grav_amount = grav_amount;
            pt.grav_dir = grav_dir.rem_euclid(Real::from(360.0));
        }
        Ok(Default::default())
    }

    pub fn part_type_color_mix(&mut self, _context: &mut Context, args: &[Value]) -> gml::Result<Value> {
        let (id, c1, c2) = expect_args!(args, [int, int, int])?;
        if let Some(pt) = self.particles.get_type_mut(id) {
            pt.color = particle::ParticleColor::Mix(c1, c2);
        }
        Ok(Default::default())
    }

    pub fn part_type_color_rgb(&mut self, _context: &mut Context, args: &[Value]) -> gml::Result<Value> {
        let (id, rmin, rmax, gmin, gmax, bmin, bmax) = expect_args!(args, [int, int, int, int, int, int, int])?;
        if let Some(pt) = self.particles.get_type_mut(id) {
            pt.color = particle::ParticleColor::RGB { rmin, rmax, gmin, gmax, bmin, bmax };
        }
        Ok(Default::default())
    }

    pub fn part_type_color_hsv(&mut self, _context: &mut Context, args: &[Value]) -> gml::Result<Value> {
        let (id, hmin, hmax, smin, smax, vmin, vmax) = expect_args!(args, [int, int, int, int, int, int, int])?;
        if let Some(pt) = self.particles.get_type_mut(id) {
            pt.color = particle::ParticleColor::HSV { hmin, hmax, smin, smax, vmin, vmax };
        }
        Ok(Default::default())
    }

    pub fn part_type_color1(&mut self, _context: &mut Context, args: &[Value]) -> gml::Result<Value> {
        let (id, col) = expect_args!(args, [int, int])?;
        if let Some(pt) = self.particles.get_type_mut(id) {
            pt.color = particle::ParticleColor::One(col);
        }
        Ok(Default::default())
    }

    pub fn part_type_color2(&mut self, _context: &mut Context, args: &[Value]) -> gml::Result<Value> {
        let (id, c1, c2) = expect_args!(args, [int, int, int])?;
        if let Some(pt) = self.particles.get_type_mut(id) {
            pt.color = particle::ParticleColor::Two(c1, c2);
        }
        Ok(Default::default())
    }

    pub fn part_type_color3(&mut self, _context: &mut Context, args: &[Value]) -> gml::Result<Value> {
        let (id, c1, c2, c3) = expect_args!(args, [int, int, int, int])?;
        if let Some(pt) = self.particles.get_type_mut(id) {
            pt.color = particle::ParticleColor::Three(c1, c2, c3);
        }
        Ok(Default::default())
    }

    pub fn part_type_color(&mut self, context: &mut Context, args: &[Value]) -> gml::Result<Value> {
        self.part_type_color3(context, args)
    }

    pub fn part_type_alpha1(&mut self, _context: &mut Context, args: &[Value]) -> gml::Result<Value> {
        let (id, alpha) = expect_args!(args, [int, real])?;
        if let Some(pt) = self.particles.get_type_mut(id) {
            pt.alpha1 = alpha;
            pt.alpha2 = alpha;
            pt.alpha3 = alpha;
        }
        Ok(Default::default())
    }

    pub fn part_type_alpha2(&mut self, _context: &mut Context, args: &[Value]) -> gml::Result<Value> {
        let (id, alpha1, alpha2) = expect_args!(args, [int, real, real])?;
        if let Some(pt) = self.particles.get_type_mut(id) {
            pt.alpha1 = alpha1;
            pt.alpha2 = (alpha1 + alpha2) / Real::from(2.0);
            pt.alpha3 = alpha2;
        }
        Ok(Default::default())
    }

    pub fn part_type_alpha3(&mut self, _context: &mut Context, args: &[Value]) -> gml::Result<Value> {
        let (id, alpha1, alpha2, alpha3) = expect_args!(args, [int, real, real, real])?;
        if let Some(pt) = self.particles.get_type_mut(id) {
            pt.alpha1 = alpha1;
            pt.alpha2 = alpha2;
            pt.alpha3 = alpha3;
        }
        Ok(Default::default())
    }

    pub fn part_type_alpha(&mut self, context: &mut Context, args: &[Value]) -> gml::Result<Value> {
        self.part_type_alpha3(context, args)
    }

    pub fn part_type_blend(&mut self, _context: &mut Context, args: &[Value]) -> gml::Result<Value> {
        let (id, additive) = expect_args!(args, [int, any])?;
        if let Some(pt) = self.particles.get_type_mut(id) {
            pt.additive_blending = additive.is_truthy();
        }
        Ok(Default::default())
    }

    pub fn part_system_create(&mut self, _context: &mut Context, args: &[Value]) -> gml::Result<Value> {
        expect_args!(args, [])?;
        Ok(self.particles.create_system().into())
    }

    pub fn part_system_destroy(&mut self, _context: &mut Context, args: &[Value]) -> gml::Result<Value> {
        let id = expect_args!(args, [int])?;
        self.particles.destroy_system(id);
        Ok(Default::default())
    }

    pub fn part_system_exists(&mut self, _context: &mut Context, args: &[Value]) -> gml::Result<Value> {
        let id = expect_args!(args, [int])?;
        Ok(self.particles.get_system(id).is_some().into())
    }

    pub fn part_system_clear(&mut self, _context: &mut Context, args: &[Value]) -> gml::Result<Value> {
        let id = expect_args!(args, [int])?;
        if let Some(ps) = self.particles.get_system_mut(id) {
            *ps = Box::new(particle::System::new());
        }
        Ok(Default::default())
    }

    pub fn part_system_draw_order(&mut self, _context: &mut Context, args: &[Value]) -> gml::Result<Value> {
        let (id, oldtonew) = expect_args!(args, [int, any])?;
        if let Some(ps) = self.particles.get_system_mut(id) {
            ps.draw_old_to_new = oldtonew.is_truthy();
        }
        Ok(Default::default())
    }

    pub fn part_system_depth(&mut self, _context: &mut Context, args: &[Value]) -> gml::Result<Value> {
        let (id, depth) = expect_args!(args, [int, real])?;
        if let Some(ps) = self.particles.get_system_mut(id) {
            ps.depth = depth;
        }
        Ok(Default::default())
    }

    pub fn part_system_position(&mut self, _context: &mut Context, args: &[Value]) -> gml::Result<Value> {
        let (id, x, y) = expect_args!(args, [int, real, real])?;
        if let Some(ps) = self.particles.get_system_mut(id) {
            ps.x = x;
            ps.y = y;
        }
        Ok(Default::default())
    }

    pub fn part_system_automatic_update(&mut self, _context: &mut Context, args: &[Value]) -> gml::Result<Value> {
        let (id, automatic) = expect_args!(args, [int, any])?;
        if let Some(ps) = self.particles.get_system_mut(id) {
            ps.auto_update = automatic.is_truthy();
        }
        Ok(Default::default())
    }

    pub fn part_system_automatic_draw(&mut self, _context: &mut Context, args: &[Value]) -> gml::Result<Value> {
        let (id, automatic) = expect_args!(args, [int, any])?;
        if let Some(ps) = self.particles.get_system_mut(id) {
            ps.auto_draw = automatic.is_truthy();
        }
        Ok(Default::default())
    }

    pub fn part_system_update(&mut self, _context: &mut Context, args: &[Value]) -> gml::Result<Value> {
        let id = expect_args!(args, [int])?;
        self.particles.update_system(id, &mut self.rand);
        Ok(Default::default())
    }

    pub fn part_system_drawit(&mut self, _context: &mut Context, args: &[Value]) -> gml::Result<Value> {
        let id = expect_args!(args, [int])?;
        self.particles.draw_system(id, &mut self.renderer, &self.assets);
        Ok(Default::default())
    }

    pub fn part_particles_create(&mut self, _context: &mut Context, args: &[Value]) -> gml::Result<Value> {
        let (id, x, y, parttype, number) = expect_args!(args, [int, real, real, int, int])?;
        self.particles.system_create_particles(id, x, y, parttype, None, number, &mut self.rand);
        Ok(Default::default())
    }

    pub fn part_particles_create_color(&mut self, _context: &mut Context, args: &[Value]) -> gml::Result<Value> {
        let (id, x, y, parttype, color, number) = expect_args!(args, [int, real, real, int, int, int])?;
        self.particles.system_create_particles(id, x, y, parttype, Some(color), number, &mut self.rand);
        Ok(Default::default())
    }

    pub fn part_particles_clear(&mut self, _context: &mut Context, args: &[Value]) -> gml::Result<Value> {
        let id = expect_args!(args, [int])?;
        if let Some(ps) = self.particles.get_system_mut(id) {
            ps.particles.clear();
        }
        Ok(Default::default())
    }

    pub fn part_particles_count(&mut self, _context: &mut Context, args: &[Value]) -> gml::Result<Value> {
        let id = expect_args!(args, [int])?;
        if let Some(ps) = self.particles.get_system(id) {
            Ok(ps.particles.len().into())
        } else {
            Ok(Default::default())
        }
    }

    pub fn part_emitter_create(&mut self, _context: &mut Context, args: &[Value]) -> gml::Result<Value> {
        let id = expect_args!(args, [int])?;
        if let Some(ps) = self.particles.get_system_mut(id) {
            let em = particle::Emitter::new();
            if let Some(id) = ps.emitters.iter().position(|x| x.is_none()) {
                ps.emitters[id] = Some(em);
                Ok(id.into())
            } else {
                ps.emitters.push(Some(em));
                Ok((ps.emitters.len() - 1).into())
            }
        } else {
            Ok((-1).into())
        }
    }

    pub fn part_emitter_destroy(&mut self, _context: &mut Context, args: &[Value]) -> gml::Result<Value> {
        let (psid, id) = expect_args!(args, [int, int])?;
        if let Some(ps) = self.particles.get_system_mut(psid) {
            if ps.emitters.get_asset(id).is_some() {
                ps.emitters[id as usize] = None;
            }
        }
        Ok(Default::default())
    }

    pub fn part_emitter_destroy_all(&mut self, _context: &mut Context, args: &[Value]) -> gml::Result<Value> {
        let psid = expect_args!(args, [int])?;
        if let Some(ps) = self.particles.get_system_mut(psid) {
            ps.emitters.clear();
        }
        Ok(Default::default())
    }

    pub fn part_emitter_exists(&mut self, _context: &mut Context, args: &[Value]) -> gml::Result<Value> {
        let (psid, id) = expect_args!(args, [int, int])?;
        if let Some(ps) = self.particles.get_system(psid) {
            Ok(ps.emitters.get_asset(id).is_some().into())
        } else {
            Ok(gml::FALSE.into())
        }
    }

    pub fn part_emitter_clear(&mut self, _context: &mut Context, args: &[Value]) -> gml::Result<Value> {
        let (psid, id) = expect_args!(args, [int, int])?;
        if let Some(ps) = self.particles.get_system_mut(psid) {
            if let Some(em) = ps.emitters.get_asset_mut(id) {
                *em = particle::Emitter::new();
            }
        }
        Ok(Default::default())
    }

    pub fn part_emitter_region(&mut self, _context: &mut Context, args: &[Value]) -> gml::Result<Value> {
        let (psid, id, xmin, xmax, ymin, ymax, shape, distr) =
            expect_args!(args, [int, int, real, real, real, real, int, int])?;
        let shape = match shape {
            1 => particle::Shape::Ellipse,
            2 => particle::Shape::Diamond,
            3 => particle::Shape::Line,
            _ => particle::Shape::Rectangle,
        };
        let distr = match distr {
            1 => particle::Distribution::Gaussian,
            2 => particle::Distribution::InvGaussian,
            _ => particle::Distribution::Linear,
        };
        if let Some(ps) = self.particles.get_system_mut(psid) {
            if let Some(em) = ps.emitters.get_asset_mut(id) {
                em.xmin = xmin;
                em.xmax = xmax;
                em.ymin = ymin;
                em.ymax = ymax;
                em.shape = shape;
                em.distribution = distr;
            }
        }
        Ok(Default::default())
    }

    pub fn part_emitter_burst(&mut self, _context: &mut Context, args: &[Value]) -> gml::Result<Value> {
        let (psid, id, parttype, number) = expect_args!(args, [int, int, int, int])?;
        self.particles.emitter_burst(psid, id, parttype, number, &mut self.rand);
        Ok(Default::default())
    }

    pub fn part_emitter_stream(&mut self, _context: &mut Context, args: &[Value]) -> gml::Result<Value> {
        let (psid, id, parttype, number) = expect_args!(args, [int, int, int, int])?;
        if let Some(ps) = self.particles.get_system_mut(psid) {
            if let Some(em) = ps.emitters.get_asset_mut(id) {
                em.ptype = parttype;
                em.number = number;
            }
        }
        Ok(Default::default())
    }

    pub fn part_attractor_create(&mut self, _context: &mut Context, args: &[Value]) -> gml::Result<Value> {
        let id = expect_args!(args, [int])?;
        if let Some(ps) = self.particles.get_system_mut(id) {
            let at = particle::Attractor::new();
            if let Some(id) = ps.attractors.iter().position(|x| x.is_none()) {
                ps.attractors[id] = Some(at);
                Ok(id.into())
            } else {
                ps.attractors.push(Some(at));
                Ok((ps.attractors.len() - 1).into())
            }
        } else {
            Ok((-1).into())
        }
    }

    pub fn part_attractor_destroy(&mut self, _context: &mut Context, args: &[Value]) -> gml::Result<Value> {
        let (psid, id) = expect_args!(args, [int, int])?;
        if let Some(ps) = self.particles.get_system_mut(psid) {
            if ps.attractors.get_asset(id).is_some() {
                ps.attractors[id as usize] = None;
            }
        }
        Ok(Default::default())
    }

    pub fn part_attractor_destroy_all(&mut self, _context: &mut Context, args: &[Value]) -> gml::Result<Value> {
        let psid = expect_args!(args, [int])?;
        if let Some(ps) = self.particles.get_system_mut(psid) {
            ps.attractors.clear();
        }
        Ok(Default::default())
    }

    pub fn part_attractor_exists(&mut self, _context: &mut Context, args: &[Value]) -> gml::Result<Value> {
        let (psid, id) = expect_args!(args, [int, int])?;
        if let Some(ps) = self.particles.get_system(psid) {
            Ok(ps.attractors.get_asset(id).is_some().into())
        } else {
            Ok(gml::FALSE.into())
        }
    }

    pub fn part_attractor_clear(&mut self, _context: &mut Context, args: &[Value]) -> gml::Result<Value> {
        let (psid, id) = expect_args!(args, [int, int])?;
        if let Some(ps) = self.particles.get_system_mut(psid) {
            if let Some(at) = ps.attractors.get_asset_mut(id) {
                *at = particle::Attractor::new();
            }
        }
        Ok(Default::default())
    }

    pub fn part_attractor_position(&mut self, _context: &mut Context, args: &[Value]) -> gml::Result<Value> {
        let (psid, id, x, y) = expect_args!(args, [int, int, real, real])?;
        if let Some(ps) = self.particles.get_system_mut(psid) {
            if let Some(at) = ps.attractors.get_asset_mut(id) {
                at.x = x;
                at.y = y;
            }
        }
        Ok(Default::default())
    }

    pub fn part_attractor_force(&mut self, _context: &mut Context, args: &[Value]) -> gml::Result<Value> {
        let (psid, id, force, dist, kind, additive) = expect_args!(args, [int, int, real, real, int, any])?;
        if let Some(ps) = self.particles.get_system_mut(psid) {
            if let Some(at) = ps.attractors.get_asset_mut(id) {
                at.force = force;
                at.dist = dist;
                at.kind = match kind {
                    1 => particle::ForceKind::Linear,
                    2 => particle::ForceKind::Quadratic,
                    _ => particle::ForceKind::Constant,
                };
                at.additive = additive.is_truthy();
            }
        }
        Ok(Default::default())
    }

    pub fn part_destroyer_create(&mut self, _context: &mut Context, args: &[Value]) -> gml::Result<Value> {
        let id = expect_args!(args, [int])?;
        if let Some(ps) = self.particles.get_system_mut(id) {
            let de = particle::Destroyer::new();
            if let Some(id) = ps.destroyers.iter().position(|x| x.is_none()) {
                ps.destroyers[id] = Some(de);
                Ok(id.into())
            } else {
                ps.destroyers.push(Some(de));
                Ok((ps.destroyers.len() - 1).into())
            }
        } else {
            Ok((-1).into())
        }
    }

    pub fn part_destroyer_destroy(&mut self, _context: &mut Context, args: &[Value]) -> gml::Result<Value> {
        let (psid, id) = expect_args!(args, [int, int])?;
        if let Some(ps) = self.particles.get_system_mut(psid) {
            if ps.destroyers.get_asset(id).is_some() {
                ps.destroyers[id as usize] = None;
            }
        }
        Ok(Default::default())
    }

    pub fn part_destroyer_destroy_all(&mut self, _context: &mut Context, args: &[Value]) -> gml::Result<Value> {
        let psid = expect_args!(args, [int])?;
        if let Some(ps) = self.particles.get_system_mut(psid) {
            ps.destroyers.clear();
        }
        Ok(Default::default())
    }

    pub fn part_destroyer_exists(&mut self, _context: &mut Context, args: &[Value]) -> gml::Result<Value> {
        let (psid, id) = expect_args!(args, [int, int])?;
        if let Some(ps) = self.particles.get_system(psid) {
            Ok(ps.destroyers.get_asset(id).is_some().into())
        } else {
            Ok(gml::FALSE.into())
        }
    }

    pub fn part_destroyer_clear(&mut self, _context: &mut Context, args: &[Value]) -> gml::Result<Value> {
        let (psid, id) = expect_args!(args, [int, int])?;
        if let Some(ps) = self.particles.get_system_mut(psid) {
            if let Some(de) = ps.destroyers.get_asset_mut(id) {
                *de = particle::Destroyer::new();
            }
        }
        Ok(Default::default())
    }

    pub fn part_destroyer_region(&mut self, _context: &mut Context, args: &[Value]) -> gml::Result<Value> {
        let (psid, id, xmin, xmax, ymin, ymax, shape) = expect_args!(args, [int, int, real, real, real, real, int])?;
        let shape = match shape {
            1 => particle::Shape::Ellipse,
            2 => particle::Shape::Diamond,
            _ => particle::Shape::Rectangle,
        };
        if let Some(ps) = self.particles.get_system_mut(psid) {
            if let Some(de) = ps.destroyers.get_asset_mut(id) {
                de.xmin = xmin;
                de.xmax = xmax;
                de.ymin = ymin;
                de.ymax = ymax;
                de.shape = shape;
            }
        }
        Ok(Default::default())
    }

    pub fn part_deflector_create(&mut self, _context: &mut Context, args: &[Value]) -> gml::Result<Value> {
        let id = expect_args!(args, [int])?;
        if let Some(ps) = self.particles.get_system_mut(id) {
            let de = particle::Deflector::new();
            if let Some(id) = ps.deflectors.iter().position(|x| x.is_none()) {
                ps.deflectors[id] = Some(de);
                Ok(id.into())
            } else {
                ps.deflectors.push(Some(de));
                Ok((ps.deflectors.len() - 1).into())
            }
        } else {
            Ok((-1).into())
        }
    }

    pub fn part_deflector_destroy(&mut self, _context: &mut Context, args: &[Value]) -> gml::Result<Value> {
        let (psid, id) = expect_args!(args, [int, int])?;
        if let Some(ps) = self.particles.get_system_mut(psid) {
            if ps.deflectors.get_asset(id).is_some() {
                ps.deflectors[id as usize] = None;
            }
        }
        Ok(Default::default())
    }

    pub fn part_deflector_destroy_all(&mut self, _context: &mut Context, args: &[Value]) -> gml::Result<Value> {
        let psid = expect_args!(args, [int])?;
        if let Some(ps) = self.particles.get_system_mut(psid) {
            ps.deflectors.clear();
        }
        Ok(Default::default())
    }

    pub fn part_deflector_exists(&mut self, _context: &mut Context, args: &[Value]) -> gml::Result<Value> {
        let (psid, id) = expect_args!(args, [int, int])?;
        if let Some(ps) = self.particles.get_system(psid) {
            Ok(ps.deflectors.get_asset(id).is_some().into())
        } else {
            Ok(gml::FALSE.into())
        }
    }

    pub fn part_deflector_clear(&mut self, _context: &mut Context, args: &[Value]) -> gml::Result<Value> {
        let (psid, id) = expect_args!(args, [int, int])?;
        if let Some(ps) = self.particles.get_system_mut(psid) {
            if let Some(de) = ps.deflectors.get_asset_mut(id) {
                *de = particle::Deflector::new();
            }
        }
        Ok(Default::default())
    }

    pub fn part_deflector_region(&mut self, _context: &mut Context, args: &[Value]) -> gml::Result<Value> {
        let (psid, id, xmin, xmax, ymin, ymax) = expect_args!(args, [int, int, real, real, real, real])?;
        if let Some(ps) = self.particles.get_system_mut(psid) {
            if let Some(de) = ps.deflectors.get_asset_mut(id) {
                de.xmin = xmin;
                de.xmax = xmax;
                de.ymin = ymin;
                de.ymax = ymax;
            }
        }
        Ok(Default::default())
    }

    pub fn part_deflector_kind(&mut self, _context: &mut Context, args: &[Value]) -> gml::Result<Value> {
        let (psid, id, kind) = expect_args!(args, [int, int, int])?;
        if let Some(ps) = self.particles.get_system_mut(psid) {
            if let Some(de) = ps.deflectors.get_asset_mut(id) {
                de.kind = match kind {
                    1 => particle::DeflectorKind::Horizontal,
                    _ => particle::DeflectorKind::Vertical,
                }
            }
        }
        Ok(Default::default())
    }

    pub fn part_deflector_friction(&mut self, _context: &mut Context, args: &[Value]) -> gml::Result<Value> {
        let (psid, id, friction) = expect_args!(args, [int, int, real])?;
        if let Some(ps) = self.particles.get_system_mut(psid) {
            if let Some(de) = ps.deflectors.get_asset_mut(id) {
                de.friction = friction;
            }
        }
        Ok(Default::default())
    }

    pub fn part_changer_create(&mut self, _context: &mut Context, args: &[Value]) -> gml::Result<Value> {
        let id = expect_args!(args, [int])?;
        if let Some(ps) = self.particles.get_system_mut(id) {
            let ch = particle::Changer::new();
            if let Some(id) = ps.changers.iter().position(|x| x.is_none()) {
                ps.changers[id] = Some(ch);
                Ok(id.into())
            } else {
                ps.changers.push(Some(ch));
                Ok((ps.changers.len() - 1).into())
            }
        } else {
            Ok((-1).into())
        }
    }

    pub fn part_changer_destroy(&mut self, _context: &mut Context, args: &[Value]) -> gml::Result<Value> {
        let (psid, id) = expect_args!(args, [int, int])?;
        if let Some(ps) = self.particles.get_system_mut(psid) {
            if ps.changers.get_asset(id).is_some() {
                ps.changers[id as usize] = None;
            }
        }
        Ok(Default::default())
    }

    pub fn part_changer_destroy_all(&mut self, _context: &mut Context, args: &[Value]) -> gml::Result<Value> {
        let psid = expect_args!(args, [int])?;
        if let Some(ps) = self.particles.get_system_mut(psid) {
            ps.changers.clear();
        }
        Ok(Default::default())
    }

    pub fn part_changer_exists(&mut self, _context: &mut Context, args: &[Value]) -> gml::Result<Value> {
        let (psid, id) = expect_args!(args, [int, int])?;
        if let Some(ps) = self.particles.get_system(psid) {
            Ok(ps.changers.get_asset(id).is_some().into())
        } else {
            Ok(gml::FALSE.into())
        }
    }

    pub fn part_changer_clear(&mut self, _context: &mut Context, args: &[Value]) -> gml::Result<Value> {
        let (psid, id) = expect_args!(args, [int, int])?;
        if let Some(ps) = self.particles.get_system_mut(psid) {
            if let Some(ch) = ps.changers.get_asset_mut(id) {
                *ch = particle::Changer::new();
            }
        }
        Ok(Default::default())
    }

    pub fn part_changer_region(&mut self, _context: &mut Context, args: &[Value]) -> gml::Result<Value> {
        let (psid, id, xmin, xmax, ymin, ymax, shape) = expect_args!(args, [int, int, real, real, real, real, int])?;
        let shape = match shape {
            1 => particle::Shape::Ellipse,
            2 => particle::Shape::Diamond,
            _ => particle::Shape::Rectangle,
        };
        if let Some(ps) = self.particles.get_system_mut(psid) {
            if let Some(ch) = ps.changers.get_asset_mut(id) {
                ch.xmin = xmin;
                ch.xmax = xmax;
                ch.ymin = ymin;
                ch.ymax = ymax;
                ch.shape = shape;
            }
        }
        Ok(Default::default())
    }

    pub fn part_changer_kind(&mut self, _context: &mut Context, args: &[Value]) -> gml::Result<Value> {
        let (psid, id, kind) = expect_args!(args, [int, int, int])?;
        if let Some(ps) = self.particles.get_system_mut(psid) {
            if let Some(ch) = ps.changers.get_asset_mut(id) {
                ch.kind = match kind {
                    0 => particle::ChangerKind::All,
                    1 => particle::ChangerKind::Shape,
                    _ => particle::ChangerKind::Motion,
                };
            }
        }
        Ok(Default::default())
    }

    pub fn part_changer_types(&mut self, _context: &mut Context, args: &[Value]) -> gml::Result<Value> {
        let (psid, id, parttype1, parttype2) = expect_args!(args, [int, int, int, int])?;
        if let Some(ps) = self.particles.get_system_mut(psid) {
            if let Some(ch) = ps.changers.get_asset_mut(id) {
                ch.parttype1 = parttype1;
                ch.parttype2 = parttype2;
            }
        }
        Ok(Default::default())
    }

    pub fn effect_create_below(&mut self, context: &mut Context, args: &[Value]) -> gml::Result<Value> {
        let (kind, x, y, size, color) = expect_args!(args, [any, any, any, any, any])?;
        self.action_effect(context, &[kind, x, y, size, color, gml::TRUE.into()])
    }

    pub fn effect_create_above(&mut self, context: &mut Context, args: &[Value]) -> gml::Result<Value> {
        let (kind, x, y, size, color) = expect_args!(args, [any, any, any, any, any])?;
        self.action_effect(context, &[kind, x, y, size, color, gml::FALSE.into()])
    }

    pub fn effect_clear(&mut self, _context: &mut Context, args: &[Value]) -> gml::Result<Value> {
        expect_args!(args, [])?;
        self.particles.effect_clear();
        Ok(Default::default())
    }

    pub fn ds_set_precision(&mut self, _context: &mut Context, args: &[Value]) -> gml::Result<Value> {
        self.ds_precision = expect_args!(args, [real])?;
        Ok(Default::default())
    }

    pub fn ds_stack_create(&mut self, _context: &mut Context, args: &[Value]) -> gml::Result<Value> {
        expect_args!(args, [])?;
        Ok(self.stacks.add(ds::Stack::new()).into())
    }

    pub fn ds_stack_destroy(&mut self, _context: &mut Context, args: &[Value]) -> gml::Result<Value> {
        let id = expect_args!(args, [int])?;
        match self.stacks.destroy(id) {
            Ok(()) => Ok(Default::default()),
            Err(e) => Err(gml::Error::FunctionError("ds_stack_destroy".into(), e.into())),
        }
    }

    pub fn ds_stack_clear(&mut self, _context: &mut Context, args: &[Value]) -> gml::Result<Value> {
        let id = expect_args!(args, [int])?;
        match self.stacks.get_mut(id) {
            Ok(stack) => {
                stack.clear();
                Ok(Default::default())
            },
            Err(e) => Err(gml::Error::FunctionError("ds_stack_clear".into(), e.into())),
        }
    }

    pub fn ds_stack_copy(&mut self, _context: &mut Context, args: &[Value]) -> gml::Result<Value> {
        let (id, src_id) = expect_args!(args, [int, int])?;
        let src = match self.stacks.get(src_id) {
            Ok(stack) => stack.clone(),
            Err(e) => return Err(gml::Error::FunctionError("ds_stack_copy".into(), e.into())),
        };
        match self.stacks.get_mut(id) {
            Ok(stack) => {
                *stack = src;
                Ok(Default::default())
            },
            Err(e) => Err(gml::Error::FunctionError("ds_stack_copy".into(), e.into())),
        }
    }

    pub fn ds_stack_size(&mut self, _context: &mut Context, args: &[Value]) -> gml::Result<Value> {
        let id = expect_args!(args, [int])?;
        match self.stacks.get(id) {
            Ok(stack) => Ok(stack.len().into()),
            Err(e) => Err(gml::Error::FunctionError("ds_stack_size".into(), e.into())),
        }
    }

    pub fn ds_stack_empty(&mut self, _context: &mut Context, args: &[Value]) -> gml::Result<Value> {
        let id = expect_args!(args, [int])?;
        match self.stacks.get(id) {
            Ok(stack) => Ok(stack.is_empty().into()),
            Err(e) => Err(gml::Error::FunctionError("ds_stack_empty".into(), e.into())),
        }
    }

    pub fn ds_stack_push(&mut self, _context: &mut Context, args: &[Value]) -> gml::Result<Value> {
        let (id, val) = expect_args!(args, [int, any])?;
        match self.stacks.get_mut(id) {
            Ok(stack) => {
                stack.push(val);
                Ok(Default::default())
            },
            Err(e) => Err(gml::Error::FunctionError("ds_stack_push".into(), e.into())),
        }
    }

    pub fn ds_stack_pop(&mut self, _context: &mut Context, args: &[Value]) -> gml::Result<Value> {
        let id = expect_args!(args, [int])?;
        match self.stacks.get_mut(id) {
            Ok(stack) => Ok(stack.pop().unwrap_or_default()),
            Err(e) => Err(gml::Error::FunctionError("ds_stack_pop".into(), e.into())),
        }
    }

    pub fn ds_stack_top(&mut self, _context: &mut Context, args: &[Value]) -> gml::Result<Value> {
        let id = expect_args!(args, [int])?;
        match self.stacks.get(id) {
            Ok(stack) => Ok(stack.last().map(Value::clone).unwrap_or_default()),
            Err(e) => Err(gml::Error::FunctionError("ds_stack_top".into(), e.into())),
        }
    }

    pub fn ds_stack_write(&mut self, _context: &mut Context, args: &[Value]) -> gml::Result<Value> {
        let id = expect_args!(args, [int])?;
        match self.stacks.get_mut(id) {
            Ok(stack) => {
                let mut output = "65000000".to_string();
                output.push_str(&hex::encode_upper((stack.len() as u32).to_le_bytes()));
                output.extend(stack.iter().map(|v| hex::encode_upper(v.as_bytes())));
                Ok(output.into())
            },
            Err(e) => Err(gml::Error::FunctionError("ds_stack_write".into(), e.into())),
        }
    }

    pub fn ds_stack_read(&mut self, _context: &mut Context, args: &[Value]) -> gml::Result<Value> {
        let (id, hex_data) = expect_args!(args, [int, string])?;
        match self.stacks.get_mut(id) {
            Ok(old_stack) => {
                match hex::decode(hex_data.as_ref()) {
                    Ok(data) => {
                        let mut reader = data.as_slice();
                        // Read header and size
                        let mut buf = [0u8; 4];
                        if reader.read_exact(&mut buf).is_ok()
                            && u32::from_le_bytes(buf) == 0x65
                            && reader.read_exact(&mut buf).is_ok()
                        {
                            let size = u32::from_le_bytes(buf) as usize;
                            // Read each item
                            let mut stack = ds::Stack::with_capacity(size);
                            for _ in 0..size {
                                if let Some(val) = Value::from_reader(&mut reader) {
                                    stack.push(val);
                                } else {
                                    return Ok(Default::default())
                                }
                            }
                            *old_stack = stack;
                        }
                    },
                    Err(e) => println!("Warning (ds_stack_read): {}", e),
                }
                Ok(Default::default())
            },
            Err(e) => Err(gml::Error::FunctionError("ds_stack_read".into(), e.into())),
        }
    }

    pub fn ds_queue_create(&mut self, _context: &mut Context, args: &[Value]) -> gml::Result<Value> {
        expect_args!(args, [])?;
        Ok(self.queues.add(ds::Queue::new()).into())
    }

    pub fn ds_queue_destroy(&mut self, _context: &mut Context, args: &[Value]) -> gml::Result<Value> {
        let id = expect_args!(args, [int])?;
        match self.queues.destroy(id) {
            Ok(()) => Ok(Default::default()),
            Err(e) => Err(gml::Error::FunctionError("ds_queue_destroy".into(), e.into())),
        }
    }

    pub fn ds_queue_clear(&mut self, _context: &mut Context, args: &[Value]) -> gml::Result<Value> {
        let id = expect_args!(args, [int])?;
        match self.queues.get_mut(id) {
            Ok(queue) => {
                queue.clear();
                Ok(Default::default())
            },
            Err(e) => Err(gml::Error::FunctionError("ds_queue_clear".into(), e.into())),
        }
    }

    pub fn ds_queue_copy(&mut self, _context: &mut Context, args: &[Value]) -> gml::Result<Value> {
        let (id, src_id) = expect_args!(args, [int, int])?;
        let src = match self.queues.get(src_id) {
            Ok(queue) => queue.clone(),
            Err(e) => return Err(gml::Error::FunctionError("ds_queue_copy".into(), e.into())),
        };
        match self.queues.get_mut(id) {
            Ok(queue) => {
                *queue = src;
                Ok(Default::default())
            },
            Err(e) => Err(gml::Error::FunctionError("ds_queue_copy".into(), e.into())),
        }
    }

    pub fn ds_queue_size(&mut self, _context: &mut Context, args: &[Value]) -> gml::Result<Value> {
        let id = expect_args!(args, [int])?;
        match self.queues.get(id) {
            Ok(queue) => Ok(queue.len().into()),
            Err(e) => Err(gml::Error::FunctionError("ds_queue_size".into(), e.into())),
        }
    }

    pub fn ds_queue_empty(&mut self, _context: &mut Context, args: &[Value]) -> gml::Result<Value> {
        let id = expect_args!(args, [int])?;
        match self.queues.get(id) {
            Ok(queue) => Ok(queue.is_empty().into()),
            Err(e) => Err(gml::Error::FunctionError("ds_queue_empty".into(), e.into())),
        }
    }

    pub fn ds_queue_enqueue(&mut self, _context: &mut Context, args: &[Value]) -> gml::Result<Value> {
        let (id, val) = expect_args!(args, [int, any])?;
        match self.queues.get_mut(id) {
            Ok(queue) => {
                queue.push_back(val);
                Ok(Default::default())
            },
            Err(e) => Err(gml::Error::FunctionError("ds_queue_enqueue".into(), e.into())),
        }
    }

    pub fn ds_queue_dequeue(&mut self, _context: &mut Context, args: &[Value]) -> gml::Result<Value> {
        let id = expect_args!(args, [int])?;
        match self.queues.get_mut(id) {
            Ok(queue) => Ok(queue.pop_front().unwrap_or_default()),
            Err(e) => Err(gml::Error::FunctionError("ds_queue_dequeue".into(), e.into())),
        }
    }

    pub fn ds_queue_head(&mut self, _context: &mut Context, args: &[Value]) -> gml::Result<Value> {
        let id = expect_args!(args, [int])?;
        match self.queues.get(id) {
            Ok(queue) => Ok(queue.front().map(Value::clone).unwrap_or_default()),
            Err(e) => Err(gml::Error::FunctionError("ds_queue_head".into(), e.into())),
        }
    }

    pub fn ds_queue_tail(&mut self, _context: &mut Context, args: &[Value]) -> gml::Result<Value> {
        let id = expect_args!(args, [int])?;
        match self.queues.get(id) {
            Ok(queue) => Ok(queue.back().map(Value::clone).unwrap_or_default()),
            Err(e) => Err(gml::Error::FunctionError("ds_queue_tail".into(), e.into())),
        }
    }

    pub fn ds_queue_write(&mut self, _context: &mut Context, _args: &[Value]) -> gml::Result<Value> {
        // Expected arg count: 1
        unimplemented!("Called unimplemented kernel function ds_queue_write")
    }

    pub fn ds_queue_read(&mut self, _context: &mut Context, _args: &[Value]) -> gml::Result<Value> {
        // Expected arg count: 2
        unimplemented!("Called unimplemented kernel function ds_queue_read")
    }

    pub fn ds_list_create(&mut self, _context: &mut Context, args: &[Value]) -> gml::Result<Value> {
        expect_args!(args, [])?;
        Ok(self.lists.add(ds::List::new()).into())
    }

    pub fn ds_list_destroy(&mut self, _context: &mut Context, args: &[Value]) -> gml::Result<Value> {
        let id = expect_args!(args, [int])?;
        match self.lists.destroy(id) {
            Ok(()) => Ok(Default::default()),
            Err(e) => Err(gml::Error::FunctionError("ds_list_destroy".into(), e.into())),
        }
    }

    pub fn ds_list_clear(&mut self, _context: &mut Context, args: &[Value]) -> gml::Result<Value> {
        let id = expect_args!(args, [int])?;
        match self.lists.get_mut(id) {
            Ok(list) => {
                list.clear();
                Ok(Default::default())
            },
            Err(e) => Err(gml::Error::FunctionError("ds_list_clear".into(), e.into())),
        }
    }

    pub fn ds_list_copy(&mut self, _context: &mut Context, args: &[Value]) -> gml::Result<Value> {
        let (id, src_id) = expect_args!(args, [int, int])?;
        let src = match self.lists.get(src_id) {
            Ok(list) => list.clone(),
            Err(e) => return Err(gml::Error::FunctionError("ds_list_copy".into(), e.into())),
        };
        match self.lists.get_mut(id) {
            Ok(list) => {
                *list = src;
                Ok(Default::default())
            },
            Err(e) => Err(gml::Error::FunctionError("ds_list_copy".into(), e.into())),
        }
    }

    pub fn ds_list_size(&mut self, _context: &mut Context, args: &[Value]) -> gml::Result<Value> {
        let id = expect_args!(args, [int])?;
        match self.lists.get(id) {
            Ok(list) => Ok(list.len().into()),
            Err(e) => Err(gml::Error::FunctionError("ds_list_size".into(), e.into())),
        }
    }

    pub fn ds_list_empty(&mut self, _context: &mut Context, args: &[Value]) -> gml::Result<Value> {
        let id = expect_args!(args, [int])?;
        match self.lists.get(id) {
            Ok(list) => Ok(list.is_empty().into()),
            Err(e) => Err(gml::Error::FunctionError("ds_list_empty".into(), e.into())),
        }
    }

    pub fn ds_list_add(&mut self, _context: &mut Context, args: &[Value]) -> gml::Result<Value> {
        let (id, val) = expect_args!(args, [int, any])?;
        match self.lists.get_mut(id) {
            Ok(list) => {
                list.push(val);
                Ok(Default::default())
            },
            Err(e) => Err(gml::Error::FunctionError("ds_list_add".into(), e.into())),
        }
    }

    pub fn ds_list_insert(&mut self, _context: &mut Context, args: &[Value]) -> gml::Result<Value> {
        let (id, index, val) = expect_args!(args, [int, int, any])?;
        match self.lists.get_mut(id) {
            Ok(list) => {
                if index >= 0 && (index as usize) <= list.len() {
                    list.insert(index as usize, val);
                }
                Ok(Default::default())
            },
            Err(e) => Err(gml::Error::FunctionError("ds_list_insert".into(), e.into())),
        }
    }

    pub fn ds_list_replace(&mut self, _context: &mut Context, args: &[Value]) -> gml::Result<Value> {
        let (id, index, val) = expect_args!(args, [int, int, any])?;
        match self.lists.get_mut(id) {
            Ok(list) => {
                if index >= 0 && (index as usize) < list.len() {
                    list[index as usize] = val;
                }
                Ok(Default::default())
            },
            Err(e) => Err(gml::Error::FunctionError("ds_list_replace".into(), e.into())),
        }
    }

    pub fn ds_list_delete(&mut self, _context: &mut Context, args: &[Value]) -> gml::Result<Value> {
        let (id, index) = expect_args!(args, [int, int])?;
        match self.lists.get_mut(id) {
            Ok(list) => {
                if index >= 0 && (index as usize) < list.len() {
                    list.remove(index as usize);
                }
                Ok(Default::default())
            },
            Err(e) => Err(gml::Error::FunctionError("ds_list_delete".into(), e.into())),
        }
    }

    pub fn ds_list_find_index(&mut self, _context: &mut Context, args: &[Value]) -> gml::Result<Value> {
        let (id, val) = expect_args!(args, [int, any])?;
        match self.lists.get(id) {
            Ok(list) => Ok(list
                .iter()
                .enumerate()
                .find(|(_, x)| ds::eq(x, &val, self.ds_precision))
                .map(|(i, _)| i as i32)
                .unwrap_or(-1)
                .into()),
            Err(e) => Err(gml::Error::FunctionError("ds_list_find_index".into(), e.into())),
        }
    }

    pub fn ds_list_find_value(&mut self, _context: &mut Context, args: &[Value]) -> gml::Result<Value> {
        let (id, index) = expect_args!(args, [int, int])?;
        match self.lists.get(id) {
            Ok(list) => {
                if index >= 0 && (index as usize) < list.len() {
                    Ok(list[index as usize].clone())
                } else {
                    Ok(Default::default())
                }
            },
            Err(e) => Err(gml::Error::FunctionError("ds_list_find_value".into(), e.into())),
        }
    }

    pub fn ds_list_sort(&mut self, _context: &mut Context, args: &[Value]) -> gml::Result<Value> {
        let (id, asc) = expect_args!(args, [int, any])?;
        match self.lists.get_mut(id) {
            Ok(list) => {
                let precision = self.ds_precision; // otherwise we get borrowing issues
                if asc.is_truthy() {
                    list.sort_by(|x, y| ds::cmp(x, y, precision));
                } else {
                    list.sort_by(|x, y| ds::cmp(y, x, precision));
                }
                Ok(Default::default())
            },
            Err(e) => Err(gml::Error::FunctionError("ds_list_sort".into(), e.into())),
        }
    }

    pub fn ds_list_shuffle(&mut self, _context: &mut Context, args: &[Value]) -> gml::Result<Value> {
        let id = expect_args!(args, [int])?;
        match self.lists.get_mut(id) {
            Ok(list) => {
                for _ in 1..list.len() {
                    let id1 = self.rand.next_int(list.len() as u32 - 1);
                    let id2 = self.rand.next_int(list.len() as u32 - 1);
                    list.swap(id1 as usize, id2 as usize);
                }
                Ok(Default::default())
            },
            Err(e) => Err(gml::Error::FunctionError("ds_list_shuffle".into(), e.into())),
        }
    }

    pub fn ds_list_write(&mut self, _context: &mut Context, args: &[Value]) -> gml::Result<Value> {
        let id = expect_args!(args, [int])?;
        match self.lists.get_mut(id) {
            Ok(list) => {
                let mut output = "2D010000".to_string();
                output.push_str(&hex::encode_upper((list.len() as u32).to_le_bytes()));
                output.extend(list.iter().map(|v| hex::encode_upper(v.as_bytes())));
                Ok(output.into())
            },
            Err(e) => Err(gml::Error::FunctionError("ds_list_write".into(), e.into())),
        }
    }

    pub fn ds_list_read(&mut self, _context: &mut Context, args: &[Value]) -> gml::Result<Value> {
        let (id, hex_data) = expect_args!(args, [int, string])?;
        fn read_list(mut reader: &[u8]) -> Option<ds::List> {
            let mut buf = [0u8; 4];
            reader.read_exact(&mut buf).ok()?;
            if u32::from_le_bytes(buf) != 0x12d {
                return None
            }
            reader.read_exact(&mut buf).ok()?;
            let size = u32::from_le_bytes(buf) as usize;
            let mut list = ds::List::with_capacity(size);
            for _ in 0..size {
                list.push(Value::from_reader(&mut reader)?);
            }
            Some(list)
        }
        match self.lists.get_mut(id) {
            Ok(old_list) => {
                match hex::decode(hex_data.as_ref()) {
                    Ok(data) => {
                        if let Some(list) = read_list(data.as_slice()) {
                            *old_list = list;
                        }
                    },
                    Err(e) => println!("Warning (ds_list_read): {}", e),
                }
                Ok(Default::default())
            },
            Err(e) => Err(gml::Error::FunctionError("ds_list_read".into(), e.into())),
        }
    }

    pub fn ds_map_create(&mut self, _context: &mut Context, args: &[Value]) -> gml::Result<Value> {
        expect_args!(args, [])?;
        Ok(self.maps.add(ds::Map { keys: Vec::new(), values: Vec::new() }).into())
    }

    pub fn ds_map_destroy(&mut self, _context: &mut Context, args: &[Value]) -> gml::Result<Value> {
        let id = expect_args!(args, [int])?;
        match self.maps.destroy(id) {
            Ok(()) => Ok(Default::default()),
            Err(e) => Err(gml::Error::FunctionError("ds_map_destroy".into(), e.into())),
        }
    }

    pub fn ds_map_clear(&mut self, _context: &mut Context, args: &[Value]) -> gml::Result<Value> {
        let id = expect_args!(args, [int])?;
        match self.maps.get_mut(id) {
            Ok(map) => {
                map.keys.clear();
                map.values.clear();
                Ok(Default::default())
            },
            Err(e) => Err(gml::Error::FunctionError("ds_map_clear".into(), e.into())),
        }
    }

    pub fn ds_map_copy(&mut self, _context: &mut Context, args: &[Value]) -> gml::Result<Value> {
        let (id, src_id) = expect_args!(args, [int, int])?;
        let src = match self.maps.get(src_id) {
            Ok(map) => map.clone(),
            Err(e) => return Err(gml::Error::FunctionError("ds_map_copy".into(), e.into())),
        };
        match self.maps.get_mut(id) {
            Ok(map) => {
                *map = src;
                Ok(Default::default())
            },
            Err(e) => Err(gml::Error::FunctionError("ds_map_copy".into(), e.into())),
        }
    }

    pub fn ds_map_size(&mut self, _context: &mut Context, args: &[Value]) -> gml::Result<Value> {
        let id = expect_args!(args, [int])?;
        match self.maps.get(id) {
            Ok(map) => Ok(map.keys.len().into()),
            Err(e) => Err(gml::Error::FunctionError("ds_map_size".into(), e.into())),
        }
    }

    pub fn ds_map_empty(&mut self, _context: &mut Context, args: &[Value]) -> gml::Result<Value> {
        let id = expect_args!(args, [int])?;
        match self.maps.get(id) {
            Ok(map) => Ok(map.keys.is_empty().into()),
            Err(e) => Err(gml::Error::FunctionError("ds_map_empty".into(), e.into())),
        }
    }

    pub fn ds_map_add(&mut self, _context: &mut Context, args: &[Value]) -> gml::Result<Value> {
        let (id, key, val) = expect_args!(args, [int, any, any])?;
        match self.maps.get_mut(id) {
            Ok(map) => {
                let index = map.get_next_index(&key, self.ds_precision);
                map.keys.insert(index, key);
                map.values.insert(index, val);
                Ok(Default::default())
            },
            Err(e) => Err(gml::Error::FunctionError("ds_map_add".into(), e.into())),
        }
    }

    pub fn ds_map_replace(&mut self, _context: &mut Context, args: &[Value]) -> gml::Result<Value> {
        let (id, key, val) = expect_args!(args, [int, any, any])?;
        match self.maps.get_mut(id) {
            Ok(map) => {
                if let Some(index) = map.get_index(&key, self.ds_precision) {
                    map.values[index] = val;
                }
                Ok(Default::default())
            },
            Err(e) => Err(gml::Error::FunctionError("ds_map_replace".into(), e.into())),
        }
    }

    pub fn ds_map_delete(&mut self, _context: &mut Context, args: &[Value]) -> gml::Result<Value> {
        let (id, key) = expect_args!(args, [int, any])?;
        match self.maps.get_mut(id) {
            Ok(map) => {
                if let Some(index) = map.get_index(&key, self.ds_precision) {
                    map.keys.remove(index);
                    map.values.remove(index);
                }
                Ok(Default::default())
            },
            Err(e) => Err(gml::Error::FunctionError("ds_map_delete".into(), e.into())),
        }
    }

    pub fn ds_map_exists(&mut self, _context: &mut Context, args: &[Value]) -> gml::Result<Value> {
        let (id, key) = expect_args!(args, [int, any])?;
        match self.maps.get(id) {
            Ok(map) => Ok(map.contains_key(&key, self.ds_precision).into()),
            Err(e) => Err(gml::Error::FunctionError("ds_map_exists".into(), e.into())),
        }
    }

    pub fn ds_map_find_value(&mut self, _context: &mut Context, args: &[Value]) -> gml::Result<Value> {
        let (id, key) = expect_args!(args, [int, any])?;
        match self.maps.get(id) {
            Ok(map) => Ok(map.get_index(&key, self.ds_precision).map_or(0.into(), |i| map.values[i].clone())),
            Err(e) => Err(gml::Error::FunctionError("ds_map_find_value".into(), e.into())),
        }
    }

    pub fn ds_map_find_previous(&mut self, _context: &mut Context, args: &[Value]) -> gml::Result<Value> {
        let (id, key) = expect_args!(args, [int, any])?;
        match self.maps.get(id) {
            Ok(map) => {
                let index = map.get_index_unchecked(&key, self.ds_precision);
                if index > 0 { Ok(map.keys[index - 1].clone()) } else { Ok(Default::default()) }
            },
            Err(e) => Err(gml::Error::FunctionError("ds_map_find_previous".into(), e.into())),
        }
    }

    pub fn ds_map_find_next(&mut self, _context: &mut Context, args: &[Value]) -> gml::Result<Value> {
        let (id, key) = expect_args!(args, [int, any])?;
        match self.maps.get(id) {
            Ok(map) => {
                let index = map.get_next_index(&key, self.ds_precision);
                if index < map.keys.len() { Ok(map.keys[index].clone()) } else { Ok(Default::default()) }
            },
            Err(e) => Err(gml::Error::FunctionError("ds_map_find_next".into(), e.into())),
        }
    }

    pub fn ds_map_find_first(&mut self, _context: &mut Context, args: &[Value]) -> gml::Result<Value> {
        let id = expect_args!(args, [int])?;
        match self.maps.get(id) {
            Ok(map) => Ok(map.keys.first().map(Value::clone).unwrap_or_default()),
            Err(e) => Err(gml::Error::FunctionError("ds_map_find_first".into(), e.into())),
        }
    }

    pub fn ds_map_find_last(&mut self, _context: &mut Context, args: &[Value]) -> gml::Result<Value> {
        let id = expect_args!(args, [int])?;
        match self.maps.get(id) {
            Ok(map) => Ok(map.keys.last().map(Value::clone).unwrap_or_default()),
            Err(e) => Err(gml::Error::FunctionError("ds_map_find_last".into(), e.into())),
        }
    }

    pub fn ds_map_write(&mut self, _context: &mut Context, args: &[Value]) -> gml::Result<Value> {
        let id = expect_args!(args, [int])?;
        match self.maps.get_mut(id) {
            Ok(map) => {
                let mut output = "91010000".to_string();
                output.push_str(&hex::encode_upper((map.keys.len() as u32).to_le_bytes()));
                output.extend(map.keys.iter().map(|v| hex::encode_upper(v.as_bytes())));
                output.extend(map.values.iter().map(|v| hex::encode_upper(v.as_bytes())));
                Ok(output.into())
            },
            Err(e) => Err(gml::Error::FunctionError("ds_map_write".into(), e.into())),
        }
    }

    pub fn ds_map_read(&mut self, _context: &mut Context, _args: &[Value]) -> gml::Result<Value> {
        // Expected arg count: 2
        unimplemented!("Called unimplemented kernel function ds_map_read")
    }

    pub fn ds_priority_create(&mut self, _context: &mut Context, args: &[Value]) -> gml::Result<Value> {
        expect_args!(args, [])?;
        Ok(self.priority_queues.add(ds::Priority { priorities: Vec::new(), values: Vec::new() }).into())
    }

    pub fn ds_priority_destroy(&mut self, _context: &mut Context, args: &[Value]) -> gml::Result<Value> {
        let id = expect_args!(args, [int])?;
        match self.priority_queues.destroy(id) {
            Ok(()) => Ok(Default::default()),
            Err(e) => Err(gml::Error::FunctionError("ds_priority_destroy".into(), e.into())),
        }
    }

    pub fn ds_priority_clear(&mut self, _context: &mut Context, args: &[Value]) -> gml::Result<Value> {
        let id = expect_args!(args, [int])?;
        match self.priority_queues.get_mut(id) {
            Ok(pq) => {
                pq.priorities.clear();
                pq.values.clear();
                Ok(Default::default())
            },
            Err(e) => Err(gml::Error::FunctionError("ds_priority_clear".into(), e.into())),
        }
    }

    pub fn ds_priority_copy(&mut self, _context: &mut Context, args: &[Value]) -> gml::Result<Value> {
        let (id, src_id) = expect_args!(args, [int, int])?;
        let src = match self.priority_queues.get(src_id) {
            Ok(queue) => queue.clone(),
            Err(e) => return Err(gml::Error::FunctionError("ds_priority_copy".into(), e.into())),
        };
        match self.priority_queues.get_mut(id) {
            Ok(queue) => {
                *queue = src;
                Ok(Default::default())
            },
            Err(e) => Err(gml::Error::FunctionError("ds_priority_copy".into(), e.into())),
        }
    }

    pub fn ds_priority_size(&mut self, _context: &mut Context, args: &[Value]) -> gml::Result<Value> {
        let id = expect_args!(args, [int])?;
        match self.priority_queues.get(id) {
            Ok(pq) => Ok(pq.priorities.len().into()),
            Err(e) => Err(gml::Error::FunctionError("ds_priority_clear".into(), e.into())),
        }
    }

    pub fn ds_priority_empty(&mut self, _context: &mut Context, args: &[Value]) -> gml::Result<Value> {
        let id = expect_args!(args, [int])?;
        match self.priority_queues.get(id) {
            Ok(pq) => Ok(pq.priorities.is_empty().into()),
            Err(e) => Err(gml::Error::FunctionError("ds_priority_clear".into(), e.into())),
        }
    }

    pub fn ds_priority_add(&mut self, _context: &mut Context, args: &[Value]) -> gml::Result<Value> {
        let (id, val, prio) = expect_args!(args, [int, any, any])?;
        match self.priority_queues.get_mut(id) {
            Ok(pq) => {
                pq.priorities.push(prio);
                pq.values.push(val);
                Ok(Default::default())
            },
            Err(e) => Err(gml::Error::FunctionError("ds_priority_add".into(), e.into())),
        }
    }

    pub fn ds_priority_change_priority(&mut self, _context: &mut Context, args: &[Value]) -> gml::Result<Value> {
        let (id, val, prio) = expect_args!(args, [int, any, any])?;
        match self.priority_queues.get_mut(id) {
            Ok(pq) => {
                let precision = self.ds_precision;
                if let Some(pos) = pq.values.iter().position(|x| ds::eq(x, &val, precision)) {
                    pq.priorities[pos] = prio;
                }
                Ok(Default::default())
            },
            Err(e) => Err(gml::Error::FunctionError("ds_priority_change_priority".into(), e.into())),
        }
    }

    pub fn ds_priority_find_priority(&mut self, _context: &mut Context, args: &[Value]) -> gml::Result<Value> {
        let (id, val) = expect_args!(args, [int, any])?;
        match self.priority_queues.get(id) {
            Ok(pq) => {
                let precision = self.ds_precision;
                if let Some(pos) = pq.values.iter().position(|x| ds::eq(x, &val, precision)) {
                    Ok(pq.priorities[pos].clone())
                } else {
                    Ok(Default::default())
                }
            },
            Err(e) => Err(gml::Error::FunctionError("ds_priority_find_priority".into(), e.into())),
        }
    }

    pub fn ds_priority_delete_value(&mut self, _context: &mut Context, args: &[Value]) -> gml::Result<Value> {
        let (id, val) = expect_args!(args, [int, any])?;
        match self.priority_queues.get_mut(id) {
            Ok(pq) => {
                let precision = self.ds_precision;
                if let Some(pos) = pq.values.iter().position(|x| ds::eq(x, &val, precision)) {
                    pq.priorities.remove(pos);
                    pq.values.remove(pos);
                }
                Ok(Default::default())
            },
            Err(e) => Err(gml::Error::FunctionError("ds_priority_delete_value".into(), e.into())),
        }
    }

    pub fn ds_priority_delete_min(&mut self, _context: &mut Context, args: &[Value]) -> gml::Result<Value> {
        let id = expect_args!(args, [int])?;
        match self.priority_queues.get_mut(id) {
            Ok(pq) => {
                if let Some(min) = pq.min_id(self.ds_precision) {
                    pq.priorities.remove(min);
                    Ok(pq.values.remove(min))
                } else {
                    Ok(Default::default())
                }
            },
            Err(e) => Err(gml::Error::FunctionError("ds_priority_delete_min".into(), e.into())),
        }
    }

    pub fn ds_priority_find_min(&mut self, _context: &mut Context, args: &[Value]) -> gml::Result<Value> {
        let id = expect_args!(args, [int])?;
        match self.priority_queues.get(id) {
            Ok(pq) => {
                if let Some(min) = pq.min_id(self.ds_precision) {
                    Ok(pq.values[min].clone())
                } else {
                    Ok(Default::default())
                }
            },
            Err(e) => Err(gml::Error::FunctionError("ds_priority_find_min".into(), e.into())),
        }
    }

    pub fn ds_priority_delete_max(&mut self, _context: &mut Context, args: &[Value]) -> gml::Result<Value> {
        let id = expect_args!(args, [int])?;
        match self.priority_queues.get_mut(id) {
            Ok(pq) => {
                if let Some(max) = pq.max_id(self.ds_precision) {
                    pq.priorities.remove(max);
                    Ok(pq.values.remove(max))
                } else {
                    Ok(Default::default())
                }
            },
            Err(e) => Err(gml::Error::FunctionError("ds_priority_delete_max".into(), e.into())),
        }
    }

    pub fn ds_priority_find_max(&mut self, _context: &mut Context, args: &[Value]) -> gml::Result<Value> {
        let id = expect_args!(args, [int])?;
        match self.priority_queues.get(id) {
            Ok(pq) => {
                if let Some(max) = pq.max_id(self.ds_precision) {
                    Ok(pq.values[max].clone())
                } else {
                    Ok(Default::default())
                }
            },
            Err(e) => Err(gml::Error::FunctionError("ds_priority_find_max".into(), e.into())),
        }
    }

    pub fn ds_priority_write(&mut self, _context: &mut Context, args: &[Value]) -> gml::Result<Value> {
        let id = expect_args!(args, [int])?;
        match self.priority_queues.get_mut(id) {
            Ok(pq) => {
                let mut output = "F5010000".to_string();
                output.push_str(&hex::encode_upper((pq.priorities.len() as u32).to_le_bytes()));
                output.extend(pq.priorities.iter().map(|v| hex::encode_upper(v.as_bytes())));
                output.extend(pq.values.iter().map(|v| hex::encode_upper(v.as_bytes())));
                Ok(output.into())
            },
            Err(e) => Err(gml::Error::FunctionError("ds_priority_write".into(), e.into())),
        }
    }

    pub fn ds_priority_read(&mut self, _context: &mut Context, _args: &[Value]) -> gml::Result<Value> {
        // Expected arg count: 2
        unimplemented!("Called unimplemented kernel function ds_priority_read")
    }

    pub fn ds_grid_create(&mut self, _context: &mut Context, args: &[Value]) -> gml::Result<Value> {
        let (width, height) = expect_args!(args, [int, int])?;
        if width < 0 || height < 0 {
            return Err(gml::Error::FunctionError(
                "ds_grid_create".into(),
                "grids cannot have negative dimensions".to_string(),
            ))
        }
        Ok(self.grids.add(ds::Grid::new(width as usize, height as usize)).into())
    }

    pub fn ds_grid_destroy(&mut self, _context: &mut Context, args: &[Value]) -> gml::Result<Value> {
        let id = expect_args!(args, [int])?;
        match self.grids.destroy(id) {
            Ok(()) => Ok(Default::default()),
            Err(e) => Err(gml::Error::FunctionError("ds_grid_destroy".into(), e.into())),
        }
    }

    pub fn ds_grid_copy(&mut self, _context: &mut Context, args: &[Value]) -> gml::Result<Value> {
        let (id, src_id) = expect_args!(args, [int, int])?;
        let src_grid = match self.grids.get(src_id) {
            Ok(grid) => grid.clone(),
            Err(e) => return Err(gml::Error::FunctionError("ds_grid_copy".into(), e.into())),
        };
        match self.grids.get_mut(id) {
            Ok(grid) => {
                *grid = src_grid;
                Ok(Default::default())
            },
            Err(e) => Err(gml::Error::FunctionError("ds_grid_copy".into(), e.into())),
        }
    }

    pub fn ds_grid_resize(&mut self, _context: &mut Context, args: &[Value]) -> gml::Result<Value> {
        let (id, width, height) = expect_args!(args, [int, int, int])?;
        match self.grids.get_mut(id) {
            Ok(grid) => {
                if width < 0 || height < 0 {
                    return Err(gml::Error::FunctionError(
                        "ds_grid_resize".into(),
                        "grids cannot have negative dimensions".to_string(),
                    ))
                }
                grid.resize(width as usize, height as usize);
                Ok(Default::default())
            },
            Err(e) => Err(gml::Error::FunctionError("ds_grid_resize".into(), e.into())),
        }
    }

    pub fn ds_grid_width(&mut self, _context: &mut Context, args: &[Value]) -> gml::Result<Value> {
        let id = expect_args!(args, [int])?;
        match self.grids.get(id) {
            Ok(grid) => Ok(grid.width().into()),
            Err(e) => Err(gml::Error::FunctionError("ds_grid_width".into(), e.into())),
        }
    }

    pub fn ds_grid_height(&mut self, _context: &mut Context, args: &[Value]) -> gml::Result<Value> {
        let id = expect_args!(args, [int])?;
        match self.grids.get(id) {
            Ok(grid) => Ok(grid.height().into()),
            Err(e) => Err(gml::Error::FunctionError("ds_grid_width".into(), e.into())),
        }
    }

    pub fn ds_grid_clear(&mut self, _context: &mut Context, args: &[Value]) -> gml::Result<Value> {
        let (id, val) = expect_args!(args, [int, any])?;
        match self.grids.get_mut(id) {
            Ok(grid) => {
                for x in 0..grid.width() {
                    for y in 0..grid.height() {
                        grid.set(x, y, val.clone());
                    }
                }
                Ok(Default::default())
            },
            Err(e) => Err(gml::Error::FunctionError("ds_grid_clear".into(), e.into())),
        }
    }

    pub fn ds_grid_set(&mut self, _context: &mut Context, args: &[Value]) -> gml::Result<Value> {
        let (id, x, y, val) = expect_args!(args, [int, int, int, any])?;
        match self.grids.get_mut(id) {
            Ok(grid) => {
                if x >= 0 && y >= 0 && (x as usize) < grid.width() && (y as usize) < grid.height() {
                    grid.set(x as usize, y as usize, val);
                }
                Ok(Default::default())
            },
            Err(e) => Err(gml::Error::FunctionError("ds_grid_set".into(), e.into())),
        }
    }

    pub fn ds_grid_add(&mut self, _context: &mut Context, _args: &[Value]) -> gml::Result<Value> {
        // Expected arg count: 4
        unimplemented!("Called unimplemented kernel function ds_grid_add")
    }

    pub fn ds_grid_multiply(&mut self, _context: &mut Context, _args: &[Value]) -> gml::Result<Value> {
        // Expected arg count: 4
        unimplemented!("Called unimplemented kernel function ds_grid_multiply")
    }

    pub fn ds_grid_set_region(&mut self, _context: &mut Context, _args: &[Value]) -> gml::Result<Value> {
        // Expected arg count: 6
        unimplemented!("Called unimplemented kernel function ds_grid_set_region")
    }

    pub fn ds_grid_add_region(&mut self, _context: &mut Context, _args: &[Value]) -> gml::Result<Value> {
        // Expected arg count: 6
        unimplemented!("Called unimplemented kernel function ds_grid_add_region")
    }

    pub fn ds_grid_multiply_region(&mut self, _context: &mut Context, _args: &[Value]) -> gml::Result<Value> {
        // Expected arg count: 6
        unimplemented!("Called unimplemented kernel function ds_grid_multiply_region")
    }

    pub fn ds_grid_set_disk(&mut self, _context: &mut Context, _args: &[Value]) -> gml::Result<Value> {
        // Expected arg count: 5
        unimplemented!("Called unimplemented kernel function ds_grid_set_disk")
    }

    pub fn ds_grid_add_disk(&mut self, _context: &mut Context, _args: &[Value]) -> gml::Result<Value> {
        // Expected arg count: 5
        unimplemented!("Called unimplemented kernel function ds_grid_add_disk")
    }

    pub fn ds_grid_multiply_disk(&mut self, _context: &mut Context, _args: &[Value]) -> gml::Result<Value> {
        // Expected arg count: 5
        unimplemented!("Called unimplemented kernel function ds_grid_multiply_disk")
    }

    pub fn ds_grid_set_grid_region(&mut self, _context: &mut Context, _args: &[Value]) -> gml::Result<Value> {
        // Expected arg count: 8
        unimplemented!("Called unimplemented kernel function ds_grid_set_grid_region")
    }

    pub fn ds_grid_add_grid_region(&mut self, _context: &mut Context, _args: &[Value]) -> gml::Result<Value> {
        // Expected arg count: 8
        unimplemented!("Called unimplemented kernel function ds_grid_add_grid_region")
    }

    pub fn ds_grid_multiply_grid_region(&mut self, _context: &mut Context, _args: &[Value]) -> gml::Result<Value> {
        // Expected arg count: 8
        unimplemented!("Called unimplemented kernel function ds_grid_multiply_grid_region")
    }

    pub fn ds_grid_get(&mut self, _context: &mut Context, args: &[Value]) -> gml::Result<Value> {
        let (id, x, y) = expect_args!(args, [int, int, int])?;
        match self.grids.get(id) {
            Ok(grid) => {
                if x >= 0 && y >= 0 && (x as usize) < grid.width() && (y as usize) < grid.height() {
                    Ok(grid.get(x as usize, y as usize).clone())
                } else {
                    Ok(Default::default())
                }
            },
            Err(e) => Err(gml::Error::FunctionError("ds_grid_set".into(), e.into())),
        }
    }

    pub fn ds_grid_get_sum(&mut self, _context: &mut Context, _args: &[Value]) -> gml::Result<Value> {
        // Expected arg count: 5
        unimplemented!("Called unimplemented kernel function ds_grid_get_sum")
    }

    pub fn ds_grid_get_max(&mut self, _context: &mut Context, _args: &[Value]) -> gml::Result<Value> {
        // Expected arg count: 5
        unimplemented!("Called unimplemented kernel function ds_grid_get_max")
    }

    pub fn ds_grid_get_min(&mut self, _context: &mut Context, _args: &[Value]) -> gml::Result<Value> {
        // Expected arg count: 5
        unimplemented!("Called unimplemented kernel function ds_grid_get_min")
    }

    pub fn ds_grid_get_mean(&mut self, _context: &mut Context, _args: &[Value]) -> gml::Result<Value> {
        // Expected arg count: 5
        unimplemented!("Called unimplemented kernel function ds_grid_get_mean")
    }

    pub fn ds_grid_get_disk_sum(&mut self, _context: &mut Context, _args: &[Value]) -> gml::Result<Value> {
        // Expected arg count: 4
        unimplemented!("Called unimplemented kernel function ds_grid_get_disk_sum")
    }

    pub fn ds_grid_get_disk_max(&mut self, _context: &mut Context, _args: &[Value]) -> gml::Result<Value> {
        // Expected arg count: 4
        unimplemented!("Called unimplemented kernel function ds_grid_get_disk_max")
    }

    pub fn ds_grid_get_disk_min(&mut self, _context: &mut Context, _args: &[Value]) -> gml::Result<Value> {
        // Expected arg count: 4
        unimplemented!("Called unimplemented kernel function ds_grid_get_disk_min")
    }

    pub fn ds_grid_get_disk_mean(&mut self, _context: &mut Context, _args: &[Value]) -> gml::Result<Value> {
        // Expected arg count: 4
        unimplemented!("Called unimplemented kernel function ds_grid_get_disk_mean")
    }

    pub fn ds_grid_value_exists(&mut self, _context: &mut Context, _args: &[Value]) -> gml::Result<Value> {
        // Expected arg count: 6
        unimplemented!("Called unimplemented kernel function ds_grid_value_exists")
    }

    pub fn ds_grid_value_x(&mut self, _context: &mut Context, _args: &[Value]) -> gml::Result<Value> {
        // Expected arg count: 6
        unimplemented!("Called unimplemented kernel function ds_grid_value_x")
    }

    pub fn ds_grid_value_y(&mut self, _context: &mut Context, _args: &[Value]) -> gml::Result<Value> {
        // Expected arg count: 6
        unimplemented!("Called unimplemented kernel function ds_grid_value_y")
    }

    pub fn ds_grid_value_disk_exists(&mut self, _context: &mut Context, _args: &[Value]) -> gml::Result<Value> {
        // Expected arg count: 5
        unimplemented!("Called unimplemented kernel function ds_grid_value_disk_exists")
    }

    pub fn ds_grid_value_disk_x(&mut self, _context: &mut Context, _args: &[Value]) -> gml::Result<Value> {
        // Expected arg count: 5
        unimplemented!("Called unimplemented kernel function ds_grid_value_disk_x")
    }

    pub fn ds_grid_value_disk_y(&mut self, _context: &mut Context, _args: &[Value]) -> gml::Result<Value> {
        // Expected arg count: 5
        unimplemented!("Called unimplemented kernel function ds_grid_value_disk_y")
    }

    pub fn ds_grid_shuffle(&mut self, _context: &mut Context, _args: &[Value]) -> gml::Result<Value> {
        // Expected arg count: 1
        unimplemented!("Called unimplemented kernel function ds_grid_shuffle")
    }

    pub fn ds_grid_write(&mut self, _context: &mut Context, args: &[Value]) -> gml::Result<Value> {
        let id = expect_args!(args, [int])?;
        match self.grids.get_mut(id) {
            Ok(grid) => {
                let mut output = "59020000".to_string();
                output.push_str(&hex::encode_upper((grid.width() as u32).to_le_bytes()));
                output.push_str(&hex::encode_upper((grid.height() as u32).to_le_bytes()));
                for x in 0..grid.width() {
                    for y in 0..grid.height() {
                        output.push_str(&hex::encode_upper(grid.get(x, y).as_bytes()));
                    }
                }
                Ok(output.into())
            },
            Err(e) => Err(gml::Error::FunctionError("ds_grid_write".into(), e.into())),
        }
    }

    pub fn ds_grid_read(&mut self, _context: &mut Context, args: &[Value]) -> gml::Result<Value> {
        let (id, hex_data) = expect_args!(args, [int, string])?;
        fn read_grid(mut reader: &[u8]) -> Option<ds::Grid> {
            let mut buf = [0u8; 4];
            reader.read_exact(&mut buf).ok()?;
            if u32::from_le_bytes(buf) != 0x259 {
                return None
            }
            reader.read_exact(&mut buf).ok()?;
            let width = u32::from_le_bytes(buf) as usize;
            reader.read_exact(&mut buf).ok()?;
            let height = u32::from_le_bytes(buf) as usize;
            let mut grid = ds::Grid::new(width, height);
            for x in 0..width {
                for y in 0..height {
                    grid.set(x, y, Value::from_reader(&mut reader)?);
                }
            }
            Some(grid)
        }
        match self.grids.get_mut(id) {
            Ok(old_grid) => {
                match hex::decode(hex_data.as_ref()) {
                    Ok(data) => {
                        if let Some(grid) = read_grid(data.as_slice()) {
                            *old_grid = grid;
                        }
                    },
                    Err(e) => println!("Warning (ds_grid_read): {}", e),
                }
                Ok(Default::default())
            },
            Err(e) => Err(gml::Error::FunctionError("ds_grid_read".into(), e.into())),
        }
    }

    pub fn sound_play(&mut self, _context: &mut Context, _args: &[Value]) -> gml::Result<Value> {
        // Expected arg count: 1
        //unimplemented!("Called unimplemented kernel function sound_play")
        // TODO
        Ok(Default::default())
    }

    pub fn sound_loop(&mut self, _context: &mut Context, _args: &[Value]) -> gml::Result<Value> {
        // Expected arg count: 1
        //unimplemented!("Called unimplemented kernel function sound_loop")
        // TODO
        Ok(Default::default())
    }

    pub fn sound_stop(&mut self, _context: &mut Context, _args: &[Value]) -> gml::Result<Value> {
        // Expected arg count: 1
        //unimplemented!("Called unimplemented kernel function sound_stop")
        // TODO
        Ok(Default::default())
    }

    pub fn sound_stop_all(&mut self, _context: &mut Context, _args: &[Value]) -> gml::Result<Value> {
        // Expected arg count: 0
        //unimplemented!("Called unimplemented kernel function sound_stop_all")
        // TODO
        Ok(Default::default())
    }

    pub fn sound_isplaying(&mut self, _context: &mut Context, _args: &[Value]) -> gml::Result<Value> {
        // Expected arg count: 1
        //unimplemented!("Called unimplemented kernel function sound_isplaying")
        // TODO
        Ok(Default::default())
    }

    pub fn sound_volume(&mut self, _context: &mut Context, _args: &[Value]) -> gml::Result<Value> {
        // Expected arg count: 2
        //unimplemented!("Called unimplemented kernel function sound_volume")
        // TODO
        Ok(Default::default())
    }

    pub fn sound_fade(&mut self, _context: &mut Context, _args: &[Value]) -> gml::Result<Value> {
        // Expected arg count: 3
        unimplemented!("Called unimplemented kernel function sound_fade")
    }

    pub fn sound_pan(&mut self, _context: &mut Context, _args: &[Value]) -> gml::Result<Value> {
        // Expected arg count: 2
        unimplemented!("Called unimplemented kernel function sound_pan")
    }

    pub fn sound_background_tempo(&mut self, _context: &mut Context, _args: &[Value]) -> gml::Result<Value> {
        // Expected arg count: 1
        unimplemented!("Called unimplemented kernel function sound_background_tempo")
    }

    pub fn sound_global_volume(&mut self, _context: &mut Context, _args: &[Value]) -> gml::Result<Value> {
        // Expected arg count: 1
        //unimplemented!("Called unimplemented kernel function sound_global_volume")
        Ok(Default::default())
    }

    pub fn sound_set_search_directory(&mut self, _context: &mut Context, _args: &[Value]) -> gml::Result<Value> {
        // Expected arg count: 1
        unimplemented!("Called unimplemented kernel function sound_set_search_directory")
    }

    pub fn sound_effect_set(&mut self, _context: &mut Context, _args: &[Value]) -> gml::Result<Value> {
        // Expected arg count: 2
        unimplemented!("Called unimplemented kernel function sound_effect_set")
    }

    pub fn sound_effect_chorus(&mut self, _context: &mut Context, _args: &[Value]) -> gml::Result<Value> {
        // Expected arg count: 8
        unimplemented!("Called unimplemented kernel function sound_effect_chorus")
    }

    pub fn sound_effect_compressor(&mut self, _context: &mut Context, _args: &[Value]) -> gml::Result<Value> {
        // Expected arg count: 7
        unimplemented!("Called unimplemented kernel function sound_effect_compressor")
    }

    pub fn sound_effect_echo(&mut self, _context: &mut Context, _args: &[Value]) -> gml::Result<Value> {
        // Expected arg count: 6
        unimplemented!("Called unimplemented kernel function sound_effect_echo")
    }

    pub fn sound_effect_flanger(&mut self, _context: &mut Context, _args: &[Value]) -> gml::Result<Value> {
        // Expected arg count: 8
        unimplemented!("Called unimplemented kernel function sound_effect_flanger")
    }

    pub fn sound_effect_gargle(&mut self, _context: &mut Context, _args: &[Value]) -> gml::Result<Value> {
        // Expected arg count: 3
        unimplemented!("Called unimplemented kernel function sound_effect_gargle")
    }

    pub fn sound_effect_equalizer(&mut self, _context: &mut Context, _args: &[Value]) -> gml::Result<Value> {
        // Expected arg count: 4
        unimplemented!("Called unimplemented kernel function sound_effect_equalizer")
    }

    pub fn sound_effect_reverb(&mut self, _context: &mut Context, _args: &[Value]) -> gml::Result<Value> {
        // Expected arg count: 5
        unimplemented!("Called unimplemented kernel function sound_effect_reverb")
    }

    pub fn sound_3d_set_sound_position(&mut self, _context: &mut Context, _args: &[Value]) -> gml::Result<Value> {
        // Expected arg count: 4
        unimplemented!("Called unimplemented kernel function sound_3d_set_sound_position")
    }

    pub fn sound_3d_set_sound_velocity(&mut self, _context: &mut Context, _args: &[Value]) -> gml::Result<Value> {
        // Expected arg count: 4
        unimplemented!("Called unimplemented kernel function sound_3d_set_sound_velocity")
    }

    pub fn sound_3d_set_sound_distance(&mut self, _context: &mut Context, _args: &[Value]) -> gml::Result<Value> {
        // Expected arg count: 3
        unimplemented!("Called unimplemented kernel function sound_3d_set_sound_distance")
    }

    pub fn sound_3d_set_sound_cone(&mut self, _context: &mut Context, _args: &[Value]) -> gml::Result<Value> {
        // Expected arg count: 7
        unimplemented!("Called unimplemented kernel function sound_3d_set_sound_cone")
    }

    pub fn cd_init(&mut self, _context: &mut Context, _args: &[Value]) -> gml::Result<Value> {
        // Expected arg count: 0
        unimplemented!("Called unimplemented kernel function cd_init")
    }

    pub fn cd_present(&mut self, _context: &mut Context, _args: &[Value]) -> gml::Result<Value> {
        // Expected arg count: 0
        unimplemented!("Called unimplemented kernel function cd_present")
    }

    pub fn cd_number(&mut self, _context: &mut Context, _args: &[Value]) -> gml::Result<Value> {
        // Expected arg count: 0
        unimplemented!("Called unimplemented kernel function cd_number")
    }

    pub fn cd_playing(&mut self, _context: &mut Context, _args: &[Value]) -> gml::Result<Value> {
        // Expected arg count: 0
        unimplemented!("Called unimplemented kernel function cd_playing")
    }

    pub fn cd_paused(&mut self, _context: &mut Context, _args: &[Value]) -> gml::Result<Value> {
        // Expected arg count: 0
        unimplemented!("Called unimplemented kernel function cd_paused")
    }

    pub fn cd_track(&mut self, _context: &mut Context, _args: &[Value]) -> gml::Result<Value> {
        // Expected arg count: 0
        unimplemented!("Called unimplemented kernel function cd_track")
    }

    pub fn cd_length(&mut self, _context: &mut Context, _args: &[Value]) -> gml::Result<Value> {
        // Expected arg count: 0
        unimplemented!("Called unimplemented kernel function cd_length")
    }

    pub fn cd_track_length(&mut self, _context: &mut Context, _args: &[Value]) -> gml::Result<Value> {
        // Expected arg count: 1
        unimplemented!("Called unimplemented kernel function cd_track_length")
    }

    pub fn cd_position(&mut self, _context: &mut Context, _args: &[Value]) -> gml::Result<Value> {
        // Expected arg count: 0
        unimplemented!("Called unimplemented kernel function cd_position")
    }

    pub fn cd_track_position(&mut self, _context: &mut Context, _args: &[Value]) -> gml::Result<Value> {
        // Expected arg count: 0
        unimplemented!("Called unimplemented kernel function cd_track_position")
    }

    pub fn cd_play(&mut self, _context: &mut Context, _args: &[Value]) -> gml::Result<Value> {
        // Expected arg count: 2
        unimplemented!("Called unimplemented kernel function cd_play")
    }

    pub fn cd_stop(&mut self, _context: &mut Context, _args: &[Value]) -> gml::Result<Value> {
        // Expected arg count: 0
        unimplemented!("Called unimplemented kernel function cd_stop")
    }

    pub fn cd_pause(&mut self, _context: &mut Context, _args: &[Value]) -> gml::Result<Value> {
        // Expected arg count: 0
        unimplemented!("Called unimplemented kernel function cd_pause")
    }

    pub fn cd_resume(&mut self, _context: &mut Context, _args: &[Value]) -> gml::Result<Value> {
        // Expected arg count: 0
        unimplemented!("Called unimplemented kernel function cd_resume")
    }

    pub fn cd_set_position(&mut self, _context: &mut Context, _args: &[Value]) -> gml::Result<Value> {
        // Expected arg count: 1
        unimplemented!("Called unimplemented kernel function cd_set_position")
    }

    pub fn cd_set_track_position(&mut self, _context: &mut Context, _args: &[Value]) -> gml::Result<Value> {
        // Expected arg count: 1
        unimplemented!("Called unimplemented kernel function cd_set_track_position")
    }

    pub fn cd_open_door(&mut self, _context: &mut Context, _args: &[Value]) -> gml::Result<Value> {
        // Expected arg count: 0
        unimplemented!("Called unimplemented kernel function cd_open_door")
    }

    pub fn cd_close_door(&mut self, _context: &mut Context, _args: &[Value]) -> gml::Result<Value> {
        // Expected arg count: 0
        unimplemented!("Called unimplemented kernel function cd_close_door")
    }

    pub fn mci_command(&mut self, _context: &mut Context, _args: &[Value]) -> gml::Result<Value> {
        // Expected arg count: 1
        unimplemented!("Called unimplemented kernel function MCI_command")
    }

    pub fn d3d_start(&mut self, _context: &mut Context, _args: &[Value]) -> gml::Result<Value> {
        // Expected arg count: 0
        unimplemented!("Called unimplemented kernel function d3d_start")
    }

    pub fn d3d_end(&mut self, _context: &mut Context, _args: &[Value]) -> gml::Result<Value> {
        // Expected arg count: 0
        unimplemented!("Called unimplemented kernel function d3d_end")
    }

    pub fn d3d_set_perspective(&mut self, _context: &mut Context, _args: &[Value]) -> gml::Result<Value> {
        // Expected arg count: 1
        unimplemented!("Called unimplemented kernel function d3d_set_perspective")
    }

    pub fn d3d_set_hidden(&mut self, _context: &mut Context, _args: &[Value]) -> gml::Result<Value> {
        // Expected arg count: 1
        unimplemented!("Called unimplemented kernel function d3d_set_hidden")
    }

    pub fn d3d_set_depth(&mut self, _context: &mut Context, _args: &[Value]) -> gml::Result<Value> {
        // Expected arg count: 1
        unimplemented!("Called unimplemented kernel function d3d_set_depth")
    }

    pub fn d3d_set_zwriteenable(&mut self, _context: &mut Context, _args: &[Value]) -> gml::Result<Value> {
        // Expected arg count: 1
        unimplemented!("Called unimplemented kernel function d3d_set_zwriteenable")
    }

    pub fn d3d_set_lighting(&mut self, _context: &mut Context, _args: &[Value]) -> gml::Result<Value> {
        // Expected arg count: 1
        unimplemented!("Called unimplemented kernel function d3d_set_lighting")
    }

    pub fn d3d_set_shading(&mut self, _context: &mut Context, _args: &[Value]) -> gml::Result<Value> {
        // Expected arg count: 1
        unimplemented!("Called unimplemented kernel function d3d_set_shading")
    }

    pub fn d3d_set_fog(&mut self, _context: &mut Context, _args: &[Value]) -> gml::Result<Value> {
        // Expected arg count: 4
        unimplemented!("Called unimplemented kernel function d3d_set_fog")
    }

    pub fn d3d_set_culling(&mut self, _context: &mut Context, _args: &[Value]) -> gml::Result<Value> {
        // Expected arg count: 1
        unimplemented!("Called unimplemented kernel function d3d_set_culling")
    }

    pub fn d3d_primitive_begin(&mut self, _context: &mut Context, args: &[Value]) -> gml::Result<Value> {
        let kind = expect_args!(args, [int])?;
        self.renderer.reset_primitive_3d(kind.into(), None);
        Ok(Default::default())
    }

    pub fn d3d_primitive_begin_texture(&mut self, _context: &mut Context, args: &[Value]) -> gml::Result<Value> {
        let (kind, texture) = expect_args!(args, [int, int])?;
        self.renderer.reset_primitive_3d(kind.into(), self.renderer.get_texture_from_id(texture as _).copied());
        Ok(Default::default())
    }

    pub fn d3d_primitive_end(&mut self, _context: &mut Context, _args: &[Value]) -> gml::Result<Value> {
        self.renderer.draw_primitive_3d();
        Ok(Default::default())
    }

    pub fn d3d_vertex(&mut self, _context: &mut Context, args: &[Value]) -> gml::Result<Value> {
        let (x, y, z) = expect_args!(args, [real, real, real])?;
        self.renderer.vertex_3d(
            x.into(),
            y.into(),
            z.into(),
            0.0,
            0.0,
            0.0,
            0.0,
            0.0,
            u32::from(self.draw_colour) as _,
            self.draw_alpha.into(),
        );
        Ok(Default::default())
    }

    pub fn d3d_vertex_color(&mut self, _context: &mut Context, args: &[Value]) -> gml::Result<Value> {
        let (x, y, z, col, alpha) = expect_args!(args, [real, real, real, int, real])?;
        self.renderer.vertex_3d(x.into(), y.into(), z.into(), 0.0, 0.0, 0.0, 0.0, 0.0, col, alpha.into());
        Ok(Default::default())
    }

    pub fn d3d_vertex_texture(&mut self, _context: &mut Context, args: &[Value]) -> gml::Result<Value> {
        let (x, y, z, xtex, ytex) = expect_args!(args, [real, real, real, real, real])?;
        self.renderer.vertex_3d(
            x.into(),
            y.into(),
            z.into(),
            0.0,
            0.0,
            0.0,
            xtex.into(),
            ytex.into(),
            u32::from(self.draw_colour) as _,
            self.draw_alpha.into(),
        );
        Ok(Default::default())
    }

    pub fn d3d_vertex_texture_color(&mut self, _context: &mut Context, args: &[Value]) -> gml::Result<Value> {
        let (x, y, z, xtex, ytex, col, alpha) = expect_args!(args, [real, real, real, real, real, int, real])?;
        self.renderer.vertex_3d(
            x.into(),
            y.into(),
            z.into(),
            0.0,
            0.0,
            0.0,
            xtex.into(),
            ytex.into(),
            col,
            alpha.into(),
        );
        Ok(Default::default())
    }

    pub fn d3d_vertex_normal(&mut self, _context: &mut Context, args: &[Value]) -> gml::Result<Value> {
        let (x, y, z, nx, ny, nz) = expect_args!(args, [real, real, real, real, real, real])?;
        self.renderer.vertex_3d(
            x.into(),
            y.into(),
            z.into(),
            nx.into(),
            ny.into(),
            nz.into(),
            0.0,
            0.0,
            u32::from(self.draw_colour) as _,
            self.draw_alpha.into(),
        );
        Ok(Default::default())
    }

    pub fn d3d_vertex_normal_color(&mut self, _context: &mut Context, args: &[Value]) -> gml::Result<Value> {
        let (x, y, z, nx, ny, nz, col, alpha) = expect_args!(args, [real, real, real, real, real, real, int, real])?;
        self.renderer.vertex_3d(
            x.into(),
            y.into(),
            z.into(),
            nx.into(),
            ny.into(),
            nz.into(),
            0.0,
            0.0,
            col,
            alpha.into(),
        );
        Ok(Default::default())
    }

    pub fn d3d_vertex_normal_texture(&mut self, _context: &mut Context, args: &[Value]) -> gml::Result<Value> {
        let (x, y, z, nx, ny, nz, xtex, ytex) = expect_args!(args, [real, real, real, real, real, real, real, real])?;
        self.renderer.vertex_3d(
            x.into(),
            y.into(),
            z.into(),
            nx.into(),
            ny.into(),
            nz.into(),
            xtex.into(),
            ytex.into(),
            u32::from(self.draw_colour) as _,
            self.draw_alpha.into(),
        );
        Ok(Default::default())
    }

    pub fn d3d_vertex_normal_texture_color(&mut self, _context: &mut Context, args: &[Value]) -> gml::Result<Value> {
        let (x, y, z, nx, ny, nz, xtex, ytex, col, alpha) =
            expect_args!(args, [real, real, real, real, real, real, real, real, int, real])?;
        self.renderer.vertex_3d(
            x.into(),
            y.into(),
            z.into(),
            nx.into(),
            ny.into(),
            nz.into(),
            xtex.into(),
            ytex.into(),
            col,
            alpha.into(),
        );
        Ok(Default::default())
    }

    pub fn d3d_draw_block(&mut self, _context: &mut Context, _args: &[Value]) -> gml::Result<Value> {
        // Expected arg count: 9
        unimplemented!("Called unimplemented kernel function d3d_draw_block")
    }

    pub fn d3d_draw_cylinder(&mut self, _context: &mut Context, _args: &[Value]) -> gml::Result<Value> {
        // Expected arg count: 11
        unimplemented!("Called unimplemented kernel function d3d_draw_cylinder")
    }

    pub fn d3d_draw_cone(&mut self, _context: &mut Context, _args: &[Value]) -> gml::Result<Value> {
        // Expected arg count: 11
        unimplemented!("Called unimplemented kernel function d3d_draw_cone")
    }

    pub fn d3d_draw_ellipsoid(&mut self, _context: &mut Context, _args: &[Value]) -> gml::Result<Value> {
        // Expected arg count: 10
        unimplemented!("Called unimplemented kernel function d3d_draw_ellipsoid")
    }

    pub fn d3d_draw_wall(&mut self, _context: &mut Context, _args: &[Value]) -> gml::Result<Value> {
        // Expected arg count: 9
        unimplemented!("Called unimplemented kernel function d3d_draw_wall")
    }

    pub fn d3d_draw_floor(&mut self, _context: &mut Context, _args: &[Value]) -> gml::Result<Value> {
        // Expected arg count: 9
        unimplemented!("Called unimplemented kernel function d3d_draw_floor")
    }

    pub fn d3d_set_projection(&mut self, _context: &mut Context, args: &[Value]) -> gml::Result<Value> {
        let (eye_x, eye_y, eye_z, at_x, at_y, at_z, up_x, up_y, up_z) =
            expect_args!(args, [real, real, real, real, real, real, real, real, real])?;

        // zaxis = normal(at - eye)
        let (za_x, za_y, za_z) = (at_x - eye_x, at_y - eye_y, at_z - eye_z);
        let za_len = (za_x * za_x + za_y * za_y + za_z * za_z).sqrt();
        let (za_x, za_y, za_z) = (za_x / za_len, za_y / za_len, za_z / za_len);
        // xaxis = normal(cross(up, zaxis))
        let (xa_x, xa_y, xa_z) = (up_y * za_z - up_z * za_y, up_z * za_x - up_x * za_z, up_x * za_y - up_y * za_x);
        let xa_len = (xa_x * xa_x + xa_y * xa_y + xa_z * xa_z).sqrt();
        let (xa_x, xa_y, xa_z) = (xa_x / xa_len, xa_y / xa_len, xa_z / xa_len);
        // yaxis = cross(zaxis, xaxis)
        let (ya_x, ya_y, ya_z) = (za_y * xa_z - za_z * xa_y, za_z * xa_x - za_x * xa_z, za_x * xa_y - za_y * xa_x);
        // bottom row
        let (xa_w, ya_w, za_w) = (
            -(xa_x * eye_x + xa_y * eye_y + xa_z * eye_z),
            -(ya_x * eye_x + ya_y * eye_y + ya_z * eye_z),
            -(za_x * eye_x + za_y * eye_y + za_z * eye_z),
        );

        #[rustfmt::skip]
        let view_matrix: [f32; 16] = [
            xa_x.into_inner() as f32, ya_x.into_inner() as f32, za_x.into_inner() as f32, 0.0,
            xa_y.into_inner() as f32, ya_y.into_inner() as f32, za_y.into_inner() as f32, 0.0,
            xa_z.into_inner() as f32, ya_z.into_inner() as f32, za_z.into_inner() as f32, 0.0,
            xa_w.into_inner() as f32, ya_w.into_inner() as f32, za_w.into_inner() as f32, 1.0,
        ];

        self.renderer.set_view_matrix(view_matrix);
        Ok(Default::default())
    }

    pub fn d3d_set_projection_ext(&mut self, _context: &mut Context, args: &[Value]) -> gml::Result<Value> {
        let (eye_x, eye_y, eye_z, at_x, at_y, at_z, up_x, up_y, up_z, angle, aspect, znear, zfar) =
            expect_args!(args, [real, real, real, real, real, real, real, real, real, real, real, real, real])?;

        // zaxis = normal(at - eye)
        let (za_x, za_y, za_z) = (at_x - eye_x, at_y - eye_y, at_z - eye_z);
        let za_len = (za_x * za_x + za_y * za_y + za_z * za_z).sqrt();
        let (za_x, za_y, za_z) = (za_x / za_len, za_y / za_len, za_z / za_len);
        // xaxis = normal(cross(up, zaxis))
        let (xa_x, xa_y, xa_z) = (up_y * za_z - up_z * za_y, up_z * za_x - up_x * za_z, up_x * za_y - up_y * za_x);
        let xa_len = (xa_x * xa_x + xa_y * xa_y + xa_z * xa_z).sqrt();
        let (xa_x, xa_y, xa_z) = (xa_x / xa_len, xa_y / xa_len, xa_z / xa_len);
        // yaxis = cross(zaxis, xaxis)
        let (ya_x, ya_y, ya_z) = (za_y * xa_z - za_z * xa_y, za_z * xa_x - za_x * xa_z, za_x * xa_y - za_y * xa_x);
        // bottom row
        let (xa_w, ya_w, za_w) = (
            -(xa_x * eye_x + xa_y * eye_y + xa_z * eye_z),
            -(ya_x * eye_x + ya_y * eye_y + ya_z * eye_z),
            -(za_x * eye_x + za_y * eye_y + za_z * eye_z),
        );

        #[rustfmt::skip]
        let view_matrix: [f32; 16] = [
            xa_x.into_inner() as f32, ya_x.into_inner() as f32, za_x.into_inner() as f32, 0.0,
            xa_y.into_inner() as f32, ya_y.into_inner() as f32, za_y.into_inner() as f32, 0.0,
            xa_z.into_inner() as f32, ya_z.into_inner() as f32, za_z.into_inner() as f32, 0.0,
            xa_w.into_inner() as f32, ya_w.into_inner() as f32, za_w.into_inner() as f32, 1.0,
        ];

        let half_angle = angle.to_radians() / 2.into();
        let yscale = half_angle.cos() / half_angle.sin();
        let xscale = (yscale / aspect).into_inner() as f32;
        let yscale = yscale.into_inner() as f32;
        let upper_z = (zfar / (zfar - znear)).into_inner() as f32;
        let lower_z = (-znear * zfar / (zfar - znear)).into_inner() as f32;
        #[rustfmt::skip]
        let proj_matrix: [f32; 16] = [
            xscale, 0.0,    0.0,     0.0,
            0.0,    yscale, 0.0,     0.0,
            0.0,    0.0,    upper_z, 1.0,
            0.0,    0.0,    lower_z, 0.0,
        ];

        self.renderer.set_viewproj_matrix(view_matrix, proj_matrix);
        Ok(Default::default())
    }

    pub fn d3d_set_projection_ortho(&mut self, _context: &mut Context, args: &[Value]) -> gml::Result<Value> {
        let (x, y, w, h, angle) = expect_args!(args, [real, real, real, real, real])?;
        self.renderer.set_projection_ortho(x.into(), y.into(), w.into(), h.into(), angle.into());
        Ok(Default::default())
    }

    pub fn d3d_set_projection_perspective(&mut self, _context: &mut Context, args: &[Value]) -> gml::Result<Value> {
        let (x, y, w, h, angle) = expect_args!(args, [real, real, real, real, real])?;
        self.renderer.set_projection_perspective(x.into(), y.into(), w.into(), h.into(), angle.into());
        Ok(Default::default())
    }

    pub fn d3d_transform_set_identity(&mut self, _context: &mut Context, _args: &[Value]) -> gml::Result<Value> {
        #[rustfmt::skip]
        let model_matrix: [f32; 16] = [
            1.0, 0.0, 0.0, 0.0,
            0.0, 1.0, 0.0, 0.0,
            0.0, 0.0, 1.0, 0.0,
            0.0, 0.0, 0.0, 1.0,
        ];
        self.renderer.set_model_matrix(model_matrix);
        Ok(Default::default())
    }

    pub fn d3d_transform_set_translation(&mut self, _context: &mut Context, args: &[Value]) -> gml::Result<Value> {
        let (xt, yt, zt) = expect_args!(args, [real, real, real])?;
        #[rustfmt::skip]
        let model_matrix: [f32; 16] = [
            1.0,                    0.0,                    0.0,                    0.0,
            0.0,                    1.0,                    0.0,                    0.0,
            0.0,                    0.0,                    1.0,                    0.0,
            xt.into_inner() as f32, yt.into_inner() as f32, zt.into_inner() as f32, 1.0,
        ];
        self.renderer.set_model_matrix(model_matrix);
        Ok(Default::default())
    }

    pub fn d3d_transform_set_scaling(&mut self, _context: &mut Context, args: &[Value]) -> gml::Result<Value> {
        let (xs, ys, zs) = expect_args!(args, [real, real, real])?;
        #[rustfmt::skip]
        let model_matrix: [f32; 16] = [
            xs.into_inner() as f32, 0.0,                    0.0,                    0.0,
            0.0,                    ys.into_inner() as f32, 0.0,                    0.0,
            0.0,                    0.0,                    zs.into_inner() as f32, 0.0,
            0.0,                    0.0,                    0.0,                    1.0,
        ];
        self.renderer.set_model_matrix(model_matrix);
        Ok(Default::default())
    }

    pub fn d3d_transform_set_rotation_x(&mut self, _context: &mut Context, args: &[Value]) -> gml::Result<Value> {
        let angle = expect_args!(args, [real])?.to_radians();
        let sin = -angle.sin().into_inner() as f32;
        let cos = angle.cos().into_inner() as f32;
        #[rustfmt::skip]
        let model_matrix: [f32; 16] = [
            1.0, 0.0,  0.0, 0.0,
            0.0, cos,  sin, 0.0,
            0.0, -sin, cos, 0.0,
            0.0, 0.0,  0.0, 1.0,
        ];
        self.renderer.set_model_matrix(model_matrix);
        Ok(Default::default())
    }

    pub fn d3d_transform_set_rotation_y(&mut self, _context: &mut Context, args: &[Value]) -> gml::Result<Value> {
        let angle = expect_args!(args, [real])?.to_radians();
        let sin = -angle.sin().into_inner() as f32;
        let cos = angle.cos().into_inner() as f32;
        #[rustfmt::skip]
        let model_matrix: [f32; 16] = [
            cos, 0.0, -sin, 0.0,
            0.0, 1.0, 0.0,  0.0,
            sin, 0.0, cos,  0.0,
            0.0, 0.0, 0.0,  1.0,
        ];
        self.renderer.set_model_matrix(model_matrix);
        Ok(Default::default())
    }

    pub fn d3d_transform_set_rotation_z(&mut self, _context: &mut Context, args: &[Value]) -> gml::Result<Value> {
        let angle = expect_args!(args, [real])?.to_radians();
        let sin = -angle.sin().into_inner() as f32;
        let cos = angle.cos().into_inner() as f32;
        #[rustfmt::skip]
        let model_matrix: [f32; 16] = [
            cos,  sin, 0.0, 0.0,
            -sin, cos, 0.0, 0.0,
            0.0,  0.0, 0.0, 0.0,
            0.0,  0.0, 0.0, 1.0,
        ];
        self.renderer.set_model_matrix(model_matrix);
        Ok(Default::default())
    }

    pub fn d3d_transform_set_rotation_axis(&mut self, _context: &mut Context, args: &[Value]) -> gml::Result<Value> {
        let (xa, ya, za, angle) = expect_args!(args, [real, real, real, real])?;
        let axis_len = (xa * xa + ya * ya + za * za).sqrt();
        let (xa, ya, za) = (xa / axis_len, ya / axis_len, za / axis_len);
        let angle = angle.to_radians();
        let sin = -angle.sin();
        let cos = angle.cos();
        let anticos = Real::from(1.0) - cos;
        let m00 = (cos + xa * xa * anticos).into_inner() as f32;
        let m01 = (xa * ya * anticos - za * sin).into_inner() as f32;
        let m02 = (xa * za * anticos + ya * sin).into_inner() as f32;
        let m10 = (ya * xa * anticos + za * sin).into_inner() as f32;
        let m11 = (cos + ya * ya * anticos).into_inner() as f32;
        let m12 = (ya * za * anticos - xa * sin).into_inner() as f32;
        let m20 = (za * za * anticos - ya * sin).into_inner() as f32;
        let m21 = (za * ya * anticos + xa * sin).into_inner() as f32;
        let m22 = (cos + za * za * anticos).into_inner() as f32;
        #[rustfmt::skip]
        let model_matrix = [
            m00, m10, m20, 0.0,
            m01, m11, m21, 0.0,
            m02, m12, m22, 0.0,
            0.0, 0.0, 0.0, 1.0,
        ];
        self.renderer.set_model_matrix(model_matrix);
        Ok(Default::default())
    }

    pub fn d3d_transform_add_translation(&mut self, _context: &mut Context, args: &[Value]) -> gml::Result<Value> {
        let (xt, yt, zt) = expect_args!(args, [real, real, real])?;
        #[rustfmt::skip]
        let model_matrix: [f32; 16] = [
            1.0,                    0.0,                    0.0,                    0.0,
            0.0,                    1.0,                    0.0,                    0.0,
            0.0,                    0.0,                    1.0,                    0.0,
            xt.into_inner() as f32, yt.into_inner() as f32, zt.into_inner() as f32, 1.0,
        ];
        self.renderer.mult_model_matrix(model_matrix);
        Ok(Default::default())
    }

    pub fn d3d_transform_add_scaling(&mut self, _context: &mut Context, args: &[Value]) -> gml::Result<Value> {
        let (xs, ys, zs) = expect_args!(args, [real, real, real])?;
        #[rustfmt::skip]
        let model_matrix: [f32; 16] = [
            xs.into_inner() as f32, 0.0,                    0.0,                    0.0,
            0.0,                    ys.into_inner() as f32, 0.0,                    0.0,
            0.0,                    0.0,                    zs.into_inner() as f32, 0.0,
            0.0,                    0.0,                    0.0,                    1.0,
        ];
        self.renderer.mult_model_matrix(model_matrix);
        Ok(Default::default())
    }

    pub fn d3d_transform_add_rotation_x(&mut self, _context: &mut Context, args: &[Value]) -> gml::Result<Value> {
        let angle = expect_args!(args, [real])?.to_radians();
        let sin = -angle.sin().into_inner() as f32;
        let cos = angle.cos().into_inner() as f32;
        #[rustfmt::skip]
        let model_matrix: [f32; 16] = [
            1.0, 0.0,  0.0, 0.0,
            0.0, cos,  sin, 0.0,
            0.0, -sin, cos, 0.0,
            0.0, 0.0,  0.0, 1.0,
        ];
        self.renderer.mult_model_matrix(model_matrix);
        Ok(Default::default())
    }

    pub fn d3d_transform_add_rotation_y(&mut self, _context: &mut Context, args: &[Value]) -> gml::Result<Value> {
        let angle = expect_args!(args, [real])?.to_radians();
        let sin = -angle.sin().into_inner() as f32;
        let cos = angle.cos().into_inner() as f32;
        #[rustfmt::skip]
        let model_matrix: [f32; 16] = [
            cos, 0.0, -sin, 0.0,
            0.0, 1.0, 0.0,  0.0,
            sin, 0.0, cos,  0.0,
            0.0, 0.0, 0.0,  1.0,
        ];
        self.renderer.mult_model_matrix(model_matrix);
        Ok(Default::default())
    }

    pub fn d3d_transform_add_rotation_z(&mut self, _context: &mut Context, args: &[Value]) -> gml::Result<Value> {
        let angle = expect_args!(args, [real])?.to_radians();
        let sin = -angle.sin().into_inner() as f32;
        let cos = angle.cos().into_inner() as f32;
        #[rustfmt::skip]
        let model_matrix: [f32; 16] = [
            cos,  sin, 0.0, 0.0,
            -sin, cos, 0.0, 0.0,
            0.0,  0.0, 0.0, 0.0,
            0.0,  0.0, 0.0, 1.0,
        ];
        self.renderer.set_model_matrix(model_matrix);
        Ok(Default::default())
    }

    pub fn d3d_transform_add_rotation_axis(&mut self, _context: &mut Context, args: &[Value]) -> gml::Result<Value> {
        let (xa, ya, za, angle) = expect_args!(args, [real, real, real, real])?;
        let axis_len = (xa * xa + ya * ya + za * za).sqrt();
        let (xa, ya, za) = (xa / axis_len, ya / axis_len, za / axis_len);
        let angle = angle.to_radians();
        let sin = -angle.sin();
        let cos = angle.cos();
        let anticos = Real::from(1.0) - cos;
        let m00 = (cos + xa * xa * anticos).into_inner() as f32;
        let m01 = (xa * ya * anticos - za * sin).into_inner() as f32;
        let m02 = (xa * za * anticos + ya * sin).into_inner() as f32;
        let m10 = (ya * xa * anticos + za * sin).into_inner() as f32;
        let m11 = (cos + ya * ya * anticos).into_inner() as f32;
        let m12 = (ya * za * anticos - xa * sin).into_inner() as f32;
        let m20 = (za * za * anticos - ya * sin).into_inner() as f32;
        let m21 = (za * ya * anticos + xa * sin).into_inner() as f32;
        let m22 = (cos + za * za * anticos).into_inner() as f32;
        #[rustfmt::skip]
        let model_matrix = [
            m00, m10, m20, 0.0,
            m01, m11, m21, 0.0,
            m02, m12, m22, 0.0,
            0.0, 0.0, 0.0, 1.0,
        ];
        self.renderer.mult_model_matrix(model_matrix);
        Ok(Default::default())
    }

    pub fn d3d_transform_stack_clear(&mut self, _context: &mut Context, _args: &[Value]) -> gml::Result<Value> {
        // Expected arg count: 0
        unimplemented!("Called unimplemented kernel function d3d_transform_stack_clear")
    }

    pub fn d3d_transform_stack_empty(&mut self, _context: &mut Context, _args: &[Value]) -> gml::Result<Value> {
        // Expected arg count: 0
        unimplemented!("Called unimplemented kernel function d3d_transform_stack_empty")
    }

    pub fn d3d_transform_stack_push(&mut self, _context: &mut Context, _args: &[Value]) -> gml::Result<Value> {
        // Expected arg count: 0
        unimplemented!("Called unimplemented kernel function d3d_transform_stack_push")
    }

    pub fn d3d_transform_stack_pop(&mut self, _context: &mut Context, _args: &[Value]) -> gml::Result<Value> {
        // Expected arg count: 0
        unimplemented!("Called unimplemented kernel function d3d_transform_stack_pop")
    }

    pub fn d3d_transform_stack_top(&mut self, _context: &mut Context, _args: &[Value]) -> gml::Result<Value> {
        // Expected arg count: 0
        unimplemented!("Called unimplemented kernel function d3d_transform_stack_top")
    }

    pub fn d3d_transform_stack_discard(&mut self, _context: &mut Context, _args: &[Value]) -> gml::Result<Value> {
        // Expected arg count: 0
        unimplemented!("Called unimplemented kernel function d3d_transform_stack_discard")
    }

    pub fn d3d_light_define_ambient(&mut self, _context: &mut Context, _args: &[Value]) -> gml::Result<Value> {
        // Expected arg count: 1
        unimplemented!("Called unimplemented kernel function d3d_light_define_ambient")
    }

    pub fn d3d_light_define_direction(&mut self, _context: &mut Context, _args: &[Value]) -> gml::Result<Value> {
        // Expected arg count: 5
        unimplemented!("Called unimplemented kernel function d3d_light_define_direction")
    }

    pub fn d3d_light_define_point(&mut self, _context: &mut Context, _args: &[Value]) -> gml::Result<Value> {
        // Expected arg count: 6
        unimplemented!("Called unimplemented kernel function d3d_light_define_point")
    }

    pub fn d3d_light_enable(&mut self, _context: &mut Context, _args: &[Value]) -> gml::Result<Value> {
        // Expected arg count: 2
        unimplemented!("Called unimplemented kernel function d3d_light_enable")
    }

    pub fn d3d_model_create(&mut self, _context: &mut Context, _args: &[Value]) -> gml::Result<Value> {
        // Expected arg count: 0
        unimplemented!("Called unimplemented kernel function d3d_model_create")
    }

    pub fn d3d_model_destroy(&mut self, _context: &mut Context, _args: &[Value]) -> gml::Result<Value> {
        // Expected arg count: 1
        unimplemented!("Called unimplemented kernel function d3d_model_destroy")
    }

    pub fn d3d_model_clear(&mut self, _context: &mut Context, _args: &[Value]) -> gml::Result<Value> {
        // Expected arg count: 1
        unimplemented!("Called unimplemented kernel function d3d_model_clear")
    }

    pub fn d3d_model_load(&mut self, _context: &mut Context, _args: &[Value]) -> gml::Result<Value> {
        // Expected arg count: 2
        unimplemented!("Called unimplemented kernel function d3d_model_load")
    }

    pub fn d3d_model_save(&mut self, _context: &mut Context, _args: &[Value]) -> gml::Result<Value> {
        // Expected arg count: 2
        unimplemented!("Called unimplemented kernel function d3d_model_save")
    }

    pub fn d3d_model_draw(&mut self, _context: &mut Context, _args: &[Value]) -> gml::Result<Value> {
        // Expected arg count: 5
        unimplemented!("Called unimplemented kernel function d3d_model_draw")
    }

    pub fn d3d_model_primitive_begin(&mut self, _context: &mut Context, _args: &[Value]) -> gml::Result<Value> {
        // Expected arg count: 2
        unimplemented!("Called unimplemented kernel function d3d_model_primitive_begin")
    }

    pub fn d3d_model_primitive_end(&mut self, _context: &mut Context, _args: &[Value]) -> gml::Result<Value> {
        // Expected arg count: 1
        unimplemented!("Called unimplemented kernel function d3d_model_primitive_end")
    }

    pub fn d3d_model_vertex(&mut self, _context: &mut Context, _args: &[Value]) -> gml::Result<Value> {
        // Expected arg count: 4
        unimplemented!("Called unimplemented kernel function d3d_model_vertex")
    }

    pub fn d3d_model_vertex_color(&mut self, _context: &mut Context, _args: &[Value]) -> gml::Result<Value> {
        // Expected arg count: 6
        unimplemented!("Called unimplemented kernel function d3d_model_vertex_color")
    }

    pub fn d3d_model_vertex_texture(&mut self, _context: &mut Context, _args: &[Value]) -> gml::Result<Value> {
        // Expected arg count: 6
        unimplemented!("Called unimplemented kernel function d3d_model_vertex_texture")
    }

    pub fn d3d_model_vertex_texture_color(&mut self, _context: &mut Context, _args: &[Value]) -> gml::Result<Value> {
        // Expected arg count: 8
        unimplemented!("Called unimplemented kernel function d3d_model_vertex_texture_color")
    }

    pub fn d3d_model_vertex_normal(&mut self, _context: &mut Context, _args: &[Value]) -> gml::Result<Value> {
        // Expected arg count: 7
        unimplemented!("Called unimplemented kernel function d3d_model_vertex_normal")
    }

    pub fn d3d_model_vertex_normal_color(&mut self, _context: &mut Context, _args: &[Value]) -> gml::Result<Value> {
        // Expected arg count: 9
        unimplemented!("Called unimplemented kernel function d3d_model_vertex_normal_color")
    }

    pub fn d3d_model_vertex_normal_texture(&mut self, _context: &mut Context, _args: &[Value]) -> gml::Result<Value> {
        // Expected arg count: 9
        unimplemented!("Called unimplemented kernel function d3d_model_vertex_normal_texture")
    }

    pub fn d3d_model_vertex_normal_texture_color(
        &mut self,
        _context: &mut Context,
        _args: &[Value],
    ) -> gml::Result<Value> {
        // Expected arg count: 11
        unimplemented!("Called unimplemented kernel function d3d_model_vertex_normal_texture_color")
    }

    pub fn d3d_model_block(&mut self, _context: &mut Context, _args: &[Value]) -> gml::Result<Value> {
        // Expected arg count: 9
        unimplemented!("Called unimplemented kernel function d3d_model_block")
    }

    pub fn d3d_model_cylinder(&mut self, _context: &mut Context, _args: &[Value]) -> gml::Result<Value> {
        // Expected arg count: 11
        unimplemented!("Called unimplemented kernel function d3d_model_cylinder")
    }

    pub fn d3d_model_cone(&mut self, _context: &mut Context, _args: &[Value]) -> gml::Result<Value> {
        // Expected arg count: 11
        unimplemented!("Called unimplemented kernel function d3d_model_cone")
    }

    pub fn d3d_model_ellipsoid(&mut self, _context: &mut Context, _args: &[Value]) -> gml::Result<Value> {
        // Expected arg count: 10
        unimplemented!("Called unimplemented kernel function d3d_model_ellipsoid")
    }

    pub fn d3d_model_wall(&mut self, _context: &mut Context, _args: &[Value]) -> gml::Result<Value> {
        // Expected arg count: 9
        unimplemented!("Called unimplemented kernel function d3d_model_wall")
    }

    pub fn d3d_model_floor(&mut self, _context: &mut Context, _args: &[Value]) -> gml::Result<Value> {
        // Expected arg count: 9
        unimplemented!("Called unimplemented kernel function d3d_model_floor")
    }
}<|MERGE_RESOLUTION|>--- conflicted
+++ resolved
@@ -5,13 +5,8 @@
 use crate::{
     action, asset,
     game::{
-<<<<<<< HEAD
         draw, external, particle, replay, string::RCStr, surface::Surface, transition::UserTransition, view::View,
-        Game, GetAsset, PlayType, SceneChange,
-=======
-        draw, external, particle, replay, string::RCStr, surface::Surface, view::View, Game, GetAsset, PlayType,
-        SceneChange, Version,
->>>>>>> e921d550
+        Game, GetAsset, PlayType, SceneChange, Version,
     },
     gml::{
         self,
@@ -5036,7 +5031,7 @@
     }
 
     pub fn transition_define(&mut self, _context: &mut Context, args: &[Value]) -> gml::Result<Value> {
-        let (id, script_name) = expect_args!(args, [int, string])?;
+        let (id, script_name) = expect_args!(args, [int, bytes])?;
         self.user_transitions.insert(id, UserTransition { script_name });
         Ok(Default::default())
     }
