--- conflicted
+++ resolved
@@ -1899,8 +1899,9 @@
     }
 
     // Create a TAS for this game
-<<<<<<< HEAD
-    pub fn record(&mut self, _project_path: PathBuf, _tcp_port: u16) -> Result<(), Box<dyn std::error::Error>> {
+    pub fn record(&mut self, project_path: PathBuf, tcp_port: u16) -> Result<(), Box<dyn std::error::Error>> {
+        // use gmio::window::Event;
+
         // // Helper fn: Instance -> InstanceDetails
         // fn instance_details(assets: &Assets, instance: &Instance) -> message::InstanceDetails {
         //     message::InstanceDetails {
@@ -1962,6 +1963,12 @@
         //                 } else {
         //                     println!("Project '{}' doesn't exist, so loading game at entry point", filename);
         //                     self.init()?;
+        //                     match self.scene_change {
+        //                         Some(SceneChange::Room(id)) => self.load_room(id)?,
+        //                         Some(SceneChange::Restart) => self.restart()?,
+        //                         Some(SceneChange::End) => return Ok(self.run_game_end_events()?),
+        //                         None => (),
+        //                     }
         //                     for ev in self.stored_events.iter() {
         //                         replay.startup_events.push(ev.clone());
         //                     }
@@ -1976,13 +1983,13 @@
         //                 stream.send_message(&message::Information::Update {
         //                     keys_held: keys_requested
         //                         .into_iter()
-        //                         .filter(|x| self.input.keyboard_check(*x as u8)
+        //                         .filter(|x| self.input_manager.key_check((*x as u8).into()))
         //                         .collect(),
         //                     mouse_buttons_held: mouse_buttons_requested
         //                         .into_iter()
-        //                         .filter(|x| self.input.mouse_check(*x))
+        //                         .filter(|x| self.input_manager.mouse_check(*x))
         //                         .collect(),
-        //                     mouse_location: self.input.mouse_get_location(),
+        //                     mouse_location: self.input_manager.mouse_get_location(),
         //                     frame_count: replay.frame_count(),
         //                     seed: self.rand.seed(),
         //                     instance: None,
@@ -2000,7 +2007,7 @@
         // let mut do_update_mouse = false;
         // let mut frame_counter = 0;
 
-        // 'frame: loop {
+        // loop {
         //     match stream.receive_message::<Message>(&mut read_buffer)? {
         //         Some(None) => self.renderer.wait_vsync(),
         //         Some(Some(m)) => match m {
@@ -2026,24 +2033,24 @@
         //                 // Process inputs
         //                 for (key, press) in key_inputs.into_iter() {
         //                     if press {
-        //                         self.input.keyboard_press(key as u8);
+        //                         self.input_manager.key_press(key);
         //                         frame.inputs.push(replay::Input::KeyPress(key));
         //                     } else {
-        //                         self.input.keyboard_release(key as u8);
+        //                         self.input_manager.key_release(key);
         //                         frame.inputs.push(replay::Input::KeyRelease(key));
         //                     }
         //                 }
         //                 for (button, press) in mouse_inputs.into_iter() {
         //                     if press {
-        //                         self.input.mouse_press(button);
+        //                         self.input_manager.mouse_press(button);
         //                         frame.inputs.push(replay::Input::MousePress(button));
         //                     } else {
-        //                         self.input.mouse_release(button);
+        //                         self.input_manager.mouse_release(button);
         //                         frame.inputs.push(replay::Input::MouseRelease(button));
         //                     }
         //                 }
-        //                 self.input.mouse_update_previous();
-        //                 self.input.set_mouse_pos(mouse_location.0, mouse_location.1);
+        //                 self.input_manager.mouse_update_previous();
+        //                 self.input_manager.set_mouse_pos(mouse_location.0, mouse_location.1);
 
         //                 // Advance a frame
         //                 self.frame()?;
@@ -2073,13 +2080,13 @@
         //                 stream.send_message(&message::Information::Update {
         //                     keys_held: keys_requested
         //                         .into_iter()
-        //                         .filter(|x| self.input.key_check((*x as u8).into()))
+        //                         .filter(|x| self.input_manager.key_check((*x as u8).into()))
         //                         .collect(),
         //                     mouse_buttons_held: mouse_buttons_requested
         //                         .into_iter()
-        //                         .filter(|x| self.input.mouse_check(*x))
+        //                         .filter(|x| self.input_manager.mouse_check(*x))
         //                         .collect(),
-        //                     mouse_location: self.input.mouse_get_location(),
+        //                     mouse_location: self.input_manager.mouse_get_location(),
         //                     frame_count: replay.frame_count(),
         //                     seed: self.rand.seed(),
         //                     instance: instance_requested.and_then(|x| self.room.instance_list.get_by_instid(x)).map(|x| {
@@ -2114,13 +2121,13 @@
         //                 stream.send_message(&message::Information::Update {
         //                     keys_held: keys_requested
         //                         .into_iter()
-        //                         .filter(|x| self.input.key_check((*x as u8).into()))
+        //                         .filter(|x| self.input_manager.key_check((*x as u8).into()))
         //                         .collect(),
         //                     mouse_buttons_held: mouse_buttons_requested
         //                         .into_iter()
-        //                         .filter(|x| self.input.mouse_check(*x))
+        //                         .filter(|x| self.input_manager.mouse_check(*x))
         //                         .collect(),
-        //                     mouse_location: self.input.mouse_get_location(),
+        //                     mouse_location: self.input_manager.mouse_get_location(),
         //                     frame_count: replay.frame_count(),
         //                     seed: self.rand.seed(),
         //                     instance: instance_requested.and_then(|x| self.room.instance_list.get_by_instid(x)).map(|x| {
@@ -2136,24 +2143,21 @@
         //         None => break Ok(()),
         //     }
 
-        //     for event in self.window.events() {
+        //     for event in self.window.process_events().copied() {
         //         match event {
-        //             Event::MouseMove((pt, scale)) => {
-        //                 let (x, y) = pt.as_physical(*scale);
-        //                 if let (Ok(x), Ok(y)) = (i32::try_from(x), i32::try_from(y)) {
-        //                     if do_update_mouse {
-        //                         stream.send_message(&message::Information::MousePosition { x, y })?;
-        //                     }
-        //                     game_mousex = x;
-        //                     game_mousey = y;
+        //             Event::MouseMove(x, y) => {
+        //                 if do_update_mouse {
+        //                     stream.send_message(&message::Information::MousePosition { x, y })?;
         //                 }
+        //                 game_mousex = x;
+        //                 game_mousey = y;
         //             },
 
-        //             Event::MouseDown(ramen::event::MouseButton::Left) => {
+        //             Event::MouseButtonDown(MouseButton::Left) => {
         //                 stream.send_message(&message::Information::LeftClick { x: game_mousex, y: game_mousey })?;
         //             },
 
-        //             Event::MouseUp(ramen::event::MouseButton::Right) => {
+        //             Event::MouseButtonUp(MouseButton::Right) => {
         //                 let mut options: Vec<(String, usize)> = Vec::new();
         //                 let (x, y) = self.translate_screen_to_room(f64::from(game_mousex), f64::from(game_mousey));
         //                 let mut iter = self.room.instance_list.iter_by_drawing();
@@ -2173,26 +2177,40 @@
         //                         options.push((description, id as usize));
         //                     }
         //                 }
-        //                 //self.window.show_context_menu(&options);
-        //                 // probably don't do this here - message the control panel to do it instead
+        //                 self.window.show_context_menu(&options);
         //                 break
+        //             },
+
+        //             Event::MenuOption(id) => {
+        //                 if let Some(handle) = self.room.instance_list.get_by_instid(id as _) {
+        //                     let instance = self.room.instance_list.get(handle);
+        //                     instance.update_bbox(self.get_instance_mask_sprite(handle));
+        //                     stream.send_message(message::Information::InstanceClicked {
+        //                         details: instance_details(&self.assets, instance),
+        //                     })?;
+        //                     break
+        //                 } else {
+        //                     println!("Requested info for instance #{} [non-existent or deleted]", id);
+        //                 }
         //             },
 
         //             Event::KeyboardDown(key) => {
         //                 stream.send_message(message::Information::KeyPressed { key })?;
         //             },
 
-        //             Event::CloseRequest(_) => break 'frame Ok(()),
-
         //             _ => (),
         //         }
+        //     }
+
+        //     if self.window.close_requested() {
+        //         break Ok(())
         //     }
         // }
         todo!()
     }
 
     // Replays some recorded inputs to the game
-    pub fn replay(self, _replay: Replay) -> Result<(), Box<dyn std::error::Error>> {
+    pub fn replay(mut self, replay: Replay) -> Result<(), Box<dyn std::error::Error>> {
         // let mut frame_count: usize = 0;
         // self.rand.set_seed(replay.start_seed);
         // self.spoofed_time_nanos = Some(replay.start_time);
@@ -2202,18 +2220,17 @@
         //     self.stored_events.push_back(ev.clone());
         // }
         // self.init()?;
+        // match self.scene_change {
+        //     Some(SceneChange::Room(id)) => self.load_room(id)?,
+        //     Some(SceneChange::Restart) => self.restart()?,
+        //     Some(SceneChange::End) => return Ok(self.run_game_end_events()?),
+        //     None => (),
+        // }
 
         // let mut time_now = std::time::Instant::now();
-        // 'frame: loop {
-        //     for event in self.window.events() {
-        //         match event {
-        //             Event::KeyboardDown(ramen::event::Key::Escape) => break 'frame Ok(()),
-        //             Event::CloseRequest(_) => break 'frame Ok(()),
-        //             _ => (),
-        //         }
-        //     }
-
-        //     self.input.mouse_update_previous();
+        // loop {
+        //     self.window.process_events();
+        //     self.input_manager.mouse_update_previous();
         //     if let Some(frame) = replay.get_frame(frame_count) {
         //         if !self.stored_events.is_empty() {
         //             return Err(format!(
@@ -2236,15 +2253,15 @@
         //             self.spoofed_time_nanos = Some(time);
         //         }
 
-        //         self.input.set_mouse_pos(frame.mouse_x, frame.mouse_y);
+        //         self.input_manager.set_mouse_pos(frame.mouse_x, frame.mouse_y);
         //         for ev in frame.inputs.iter() {
         //             match ev {
-        //                 replay::Input::KeyPress(v) => self.input.keyboard_press(*v as u8),
-        //                 replay::Input::KeyRelease(v) => self.input.keyboard_release(*v as u8),
-        //                 replay::Input::MousePress(b) => self.input.mouse_press(*b),
-        //                 replay::Input::MouseRelease(b) => self.input.mouse_release(*b),
-        //                 replay::Input::MouseWheelUp => self.input.mouse_scroll_up(),
-        //                 replay::Input::MouseWheelDown => self.input.mouse_scroll_down(),
+        //                 replay::Input::KeyPress(v) => self.input_manager.key_press(*v),
+        //                 replay::Input::KeyRelease(v) => self.input_manager.key_release(*v),
+        //                 replay::Input::MousePress(b) => self.input_manager.mouse_press(*b),
+        //                 replay::Input::MouseRelease(b) => self.input_manager.mouse_release(*b),
+        //                 replay::Input::MouseWheelUp => self.input_manager.mouse_scroll_up(),
+        //                 replay::Input::MouseWheelDown => self.input_manager.mouse_scroll_down(),
         //             }
         //         }
         //     }
@@ -2257,6 +2274,11 @@
         //         None => (),
         //     }
 
+        //     // exit if X pressed or game_end() invoked
+        //     if self.window.close_requested() {
+        //         break Ok(self.run_game_end_events()?)
+        //     }
+
         //     // frame limiter
         //     let diff = Instant::now().duration_since(time_now);
         //     let duration = Duration::new(0, 1_000_000_000u32 / self.room.speed);
@@ -2280,409 +2302,6 @@
         //     frame_count += 1;
         // }
         todo!()
-=======
-    pub fn record(&mut self, project_path: PathBuf, tcp_port: u16) -> Result<(), Box<dyn std::error::Error>> {
-        use gmio::window::Event;
-
-        // Helper fn: Instance -> InstanceDetails
-        fn instance_details(assets: &Assets, instance: &Instance) -> message::InstanceDetails {
-            message::InstanceDetails {
-                id: instance.id.get(),
-                object_name: match assets.objects.get_asset(instance.object_index.get()) {
-                    Some(obj) => obj.name.decode_utf8().into(),
-                    None => "<deleted object>".into(),
-                },
-                x: instance.x.get().into(),
-                y: instance.y.get().into(),
-                speed: instance.speed.get().into(),
-                direction: instance.direction.get().into(),
-                timeline_info: if assets.timelines.get_asset(instance.timeline_index.get()).is_some() {
-                    Some((
-                        instance.timeline_index.get(),
-                        instance.timeline_position.get().into(),
-                        instance.timeline_speed.get().into(),
-                    ))
-                } else {
-                    None
-                },
-                path_info: if assets.paths.get_asset(instance.path_index.get()).is_some() {
-                    Some((
-                        instance.path_index.get(),
-                        instance.path_position.get().into(),
-                        instance.path_speed.get().into(),
-                    ))
-                } else {
-                    None
-                },
-                alarms: instance.alarms.borrow().clone(),
-                bbox_top: instance.bbox_top.get(),
-                bbox_left: instance.bbox_left.get(),
-                bbox_right: instance.bbox_right.get(),
-                bbox_bottom: instance.bbox_bottom.get(),
-            }
-        }
-
-        let mut stream = TcpStream::connect(&SocketAddr::from(([127, 0, 0, 1], tcp_port)))?;
-        stream.set_nonblocking(true)?;
-        let mut read_buffer: Vec<u8> = Vec::new();
-
-        let mut replay = Replay::new(self.spoofed_time_nanos.unwrap_or(0), self.rand.seed());
-
-        // Wait for a Hello, then send an update
-        loop {
-            match stream.receive_message::<Message>(&mut read_buffer)? {
-                Some(None) => std::thread::yield_now(),
-                Some(Some(m)) => match m {
-                    Message::Hello { keys_requested, mouse_buttons_requested, filename } => {
-                        // Create or load savefile, depending if it exists
-                        let mut path = project_path.clone();
-                        std::fs::create_dir_all(&path)?;
-                        path.push(&filename);
-                        if path.exists() {
-                            println!("Project '{}' exists, loading workspace", filename);
-                            let state = bincode::deserialize_from::<_, SaveState>(BufReader::new(File::open(&path)?))?;
-                            replay = state.load_into(self);
-                        } else {
-                            println!("Project '{}' doesn't exist, so loading game at entry point", filename);
-                            self.init()?;
-                            match self.scene_change {
-                                Some(SceneChange::Room(id)) => self.load_room(id)?,
-                                Some(SceneChange::Restart) => self.restart()?,
-                                Some(SceneChange::End) => return Ok(self.run_game_end_events()?),
-                                None => (),
-                            }
-                            for ev in self.stored_events.iter() {
-                                replay.startup_events.push(ev.clone());
-                            }
-                            self.stored_events.clear();
-
-                            println!("Creating new workspace...");
-                            let bytes = bincode::serialize(&SaveState::from(self, replay.clone()))?;
-                            File::create(&path)?.write_all(&bytes)?;
-                        }
-
-                        // Send an update
-                        stream.send_message(&message::Information::Update {
-                            keys_held: keys_requested
-                                .into_iter()
-                                .filter(|x| self.input_manager.key_check((*x as u8).into()))
-                                .collect(),
-                            mouse_buttons_held: mouse_buttons_requested
-                                .into_iter()
-                                .filter(|x| self.input_manager.mouse_check(*x))
-                                .collect(),
-                            mouse_location: self.input_manager.mouse_get_location(),
-                            frame_count: replay.frame_count(),
-                            seed: self.rand.seed(),
-                            instance: None,
-                        })?;
-                        break
-                    },
-                    m => return Err(format!("Waiting for greeting from server, but got {:?}", m).into()),
-                },
-                None => return Ok(()),
-            }
-        }
-
-        let mut game_mousex = 0;
-        let mut game_mousey = 0;
-        let mut do_update_mouse = false;
-        let mut frame_counter = 0;
-
-        loop {
-            match stream.receive_message::<Message>(&mut read_buffer)? {
-                Some(None) => self.renderer.wait_vsync(),
-                Some(Some(m)) => match m {
-                    Message::Advance {
-                        key_inputs,
-                        mouse_inputs,
-                        mouse_location,
-                        keys_requested,
-                        mouse_buttons_requested,
-                        instance_requested,
-                        new_seed,
-                    } => {
-                        // Create a frame...
-                        let mut frame = replay.new_frame(self.room.speed);
-                        frame.mouse_x = mouse_location.0;
-                        frame.mouse_y = mouse_location.1;
-                        frame.new_seed = new_seed;
-
-                        if let Some(seed) = new_seed {
-                            self.rand.set_seed(seed);
-                        }
-
-                        // Process inputs
-                        for (key, press) in key_inputs.into_iter() {
-                            if press {
-                                self.input_manager.key_press(key);
-                                frame.inputs.push(replay::Input::KeyPress(key));
-                            } else {
-                                self.input_manager.key_release(key);
-                                frame.inputs.push(replay::Input::KeyRelease(key));
-                            }
-                        }
-                        for (button, press) in mouse_inputs.into_iter() {
-                            if press {
-                                self.input_manager.mouse_press(button);
-                                frame.inputs.push(replay::Input::MousePress(button));
-                            } else {
-                                self.input_manager.mouse_release(button);
-                                frame.inputs.push(replay::Input::MouseRelease(button));
-                            }
-                        }
-                        self.input_manager.mouse_update_previous();
-                        self.input_manager.set_mouse_pos(mouse_location.0, mouse_location.1);
-
-                        // Advance a frame
-                        self.frame()?;
-                        match self.scene_change {
-                            Some(SceneChange::Room(id)) => self.load_room(id)?,
-                            Some(SceneChange::Restart) => self.restart()?,
-                            Some(SceneChange::End) => self.restart()?,
-                            None => (),
-                        }
-                        for ev in self.stored_events.iter() {
-                            frame.events.push(ev.clone());
-                        }
-                        self.stored_events.clear();
-
-                        // Fake frame limiter stuff (don't actually frame-limit in record mode)
-                        if let Some(t) = self.spoofed_time_nanos.as_mut() {
-                            *t += Duration::new(0, 1_000_000_000u32 / self.room.speed).as_nanos();
-                        }
-
-                        if frame_counter == self.room.speed {
-                            self.fps = self.room.speed;
-                            frame_counter = 0;
-                        }
-                        frame_counter += 1;
-
-                        // Send an update
-                        stream.send_message(&message::Information::Update {
-                            keys_held: keys_requested
-                                .into_iter()
-                                .filter(|x| self.input_manager.key_check((*x as u8).into()))
-                                .collect(),
-                            mouse_buttons_held: mouse_buttons_requested
-                                .into_iter()
-                                .filter(|x| self.input_manager.mouse_check(*x))
-                                .collect(),
-                            mouse_location: self.input_manager.mouse_get_location(),
-                            frame_count: replay.frame_count(),
-                            seed: self.rand.seed(),
-                            instance: instance_requested.and_then(|x| self.room.instance_list.get_by_instid(x)).map(|x| {
-                                let instance = self.room.instance_list.get(x);
-                                instance.update_bbox(self.get_instance_mask_sprite(x));
-                                instance_details(&self.assets, instance)
-                            }),
-                        })?
-                    },
-
-                    Message::SetUpdateMouse { update } => do_update_mouse = update,
-
-                    Message::Save { filename } => {
-                        // Save a savestate to a file
-                        let mut path = project_path.clone();
-                        std::fs::create_dir_all(&path)?;
-                        path.push(filename);
-                        let mut f = File::create(&path)?;
-                        let bytes = bincode::serialize(&SaveState::from(self, replay.clone()))?;
-                        f.write_all(&bytes)?;
-                    },
-
-                    Message::Load { filename, keys_requested, mouse_buttons_requested, instance_requested } => {
-                        // Load savestate from a file
-                        let mut path = project_path.clone();
-                        path.push(filename);
-                        let f = File::open(&path)?;
-                        let state = bincode::deserialize_from::<_, SaveState>(BufReader::new(f))?;
-                        replay = state.load_into(self);
-
-                        // Send an update
-                        stream.send_message(&message::Information::Update {
-                            keys_held: keys_requested
-                                .into_iter()
-                                .filter(|x| self.input_manager.key_check((*x as u8).into()))
-                                .collect(),
-                            mouse_buttons_held: mouse_buttons_requested
-                                .into_iter()
-                                .filter(|x| self.input_manager.mouse_check(*x))
-                                .collect(),
-                            mouse_location: self.input_manager.mouse_get_location(),
-                            frame_count: replay.frame_count(),
-                            seed: self.rand.seed(),
-                            instance: instance_requested.and_then(|x| self.room.instance_list.get_by_instid(x)).map(|x| {
-                                let instance = self.room.instance_list.get(x);
-                                instance.update_bbox(self.get_instance_mask_sprite(x));
-                                instance_details(&self.assets, instance)
-                            }),
-                        })?;
-                    },
-
-                    m => break Err(format!("Unexpected message from server: {:?}", m).into()),
-                },
-                None => break Ok(()),
-            }
-
-            for event in self.window.process_events().copied() {
-                match event {
-                    Event::MouseMove(x, y) => {
-                        if do_update_mouse {
-                            stream.send_message(&message::Information::MousePosition { x, y })?;
-                        }
-                        game_mousex = x;
-                        game_mousey = y;
-                    },
-
-                    Event::MouseButtonDown(MouseButton::Left) => {
-                        stream.send_message(&message::Information::LeftClick { x: game_mousex, y: game_mousey })?;
-                    },
-
-                    Event::MouseButtonUp(MouseButton::Right) => {
-                        let mut options: Vec<(String, usize)> = Vec::new();
-                        let (x, y) = self.translate_screen_to_room(f64::from(game_mousex), f64::from(game_mousey));
-                        let mut iter = self.room.instance_list.iter_by_drawing();
-                        while let Some(handle) = iter.next(&self.room.instance_list) {
-                            let instance = self.room.instance_list.get(handle);
-                            instance.update_bbox(self.get_instance_mask_sprite(handle));
-                            if x >= instance.bbox_left.get()
-                                && x <= instance.bbox_right.get()
-                                && y >= instance.bbox_top.get()
-                                && y <= instance.bbox_bottom.get()
-                            {
-                                let id = instance.id.get();
-                                let description = match self.assets.objects.get_asset(instance.object_index.get()) {
-                                    Some(obj) => format!("{} ({})\0", obj.name, id.to_string()),
-                                    None => format!("<deleted object> ({})\0", id.to_string()),
-                                };
-                                options.push((description, id as usize));
-                            }
-                        }
-                        self.window.show_context_menu(&options);
-                        break
-                    },
-
-                    Event::MenuOption(id) => {
-                        if let Some(handle) = self.room.instance_list.get_by_instid(id as _) {
-                            let instance = self.room.instance_list.get(handle);
-                            instance.update_bbox(self.get_instance_mask_sprite(handle));
-                            stream.send_message(message::Information::InstanceClicked {
-                                details: instance_details(&self.assets, instance),
-                            })?;
-                            break
-                        } else {
-                            println!("Requested info for instance #{} [non-existent or deleted]", id);
-                        }
-                    },
-
-                    Event::KeyboardDown(key) => {
-                        stream.send_message(message::Information::KeyPressed { key })?;
-                    },
-
-                    _ => (),
-                }
-            }
-
-            if self.window.close_requested() {
-                break Ok(())
-            }
-        }
-    }
-
-    // Replays some recorded inputs to the game
-    pub fn replay(mut self, replay: Replay) -> Result<(), Box<dyn std::error::Error>> {
-        let mut frame_count: usize = 0;
-        self.rand.set_seed(replay.start_seed);
-        self.spoofed_time_nanos = Some(replay.start_time);
-        let mut frame_counter = 0;
-
-        for ev in replay.startup_events.iter() {
-            self.stored_events.push_back(ev.clone());
-        }
-        self.init()?;
-        match self.scene_change {
-            Some(SceneChange::Room(id)) => self.load_room(id)?,
-            Some(SceneChange::Restart) => self.restart()?,
-            Some(SceneChange::End) => return Ok(self.run_game_end_events()?),
-            None => (),
-        }
-
-        let mut time_now = std::time::Instant::now();
-        loop {
-            self.window.process_events();
-            self.input_manager.mouse_update_previous();
-            if let Some(frame) = replay.get_frame(frame_count) {
-                if !self.stored_events.is_empty() {
-                    return Err(format!(
-                        "ERROR: {} stored events remaining at beginning of frame {}; aborting",
-                        self.stored_events.len(),
-                        frame_count,
-                    )
-                    .into())
-                }
-
-                for ev in frame.events.iter() {
-                    self.stored_events.push_back(ev.clone());
-                }
-
-                if let Some(seed) = frame.new_seed {
-                    self.rand.set_seed(seed);
-                }
-
-                if let Some(time) = frame.new_time {
-                    self.spoofed_time_nanos = Some(time);
-                }
-
-                self.input_manager.set_mouse_pos(frame.mouse_x, frame.mouse_y);
-                for ev in frame.inputs.iter() {
-                    match ev {
-                        replay::Input::KeyPress(v) => self.input_manager.key_press(*v),
-                        replay::Input::KeyRelease(v) => self.input_manager.key_release(*v),
-                        replay::Input::MousePress(b) => self.input_manager.mouse_press(*b),
-                        replay::Input::MouseRelease(b) => self.input_manager.mouse_release(*b),
-                        replay::Input::MouseWheelUp => self.input_manager.mouse_scroll_up(),
-                        replay::Input::MouseWheelDown => self.input_manager.mouse_scroll_down(),
-                    }
-                }
-            }
-
-            self.frame()?;
-            match self.scene_change {
-                Some(SceneChange::Room(id)) => self.load_room(id)?,
-                Some(SceneChange::Restart) => self.restart()?,
-                Some(SceneChange::End) => break Ok(self.run_game_end_events()?),
-                None => (),
-            }
-
-            // exit if X pressed or game_end() invoked
-            if self.window.close_requested() {
-                break Ok(self.run_game_end_events()?)
-            }
-
-            // frame limiter
-            let diff = Instant::now().duration_since(time_now);
-            let duration = Duration::new(0, 1_000_000_000u32 / self.room.speed);
-            if let Some(t) = self.spoofed_time_nanos.as_mut() {
-                *t += duration.as_nanos();
-            }
-
-            if frame_counter == self.room.speed {
-                self.fps = self.room.speed;
-                frame_counter = 0;
-            }
-            frame_counter += 1;
-
-            if let (Some(time), true) = (duration.checked_sub(diff), self.frame_limiter) {
-                gml::datetime::sleep(time);
-                time_now += duration;
-            } else {
-                time_now = Instant::now();
-            }
-
-            frame_count += 1;
-        }
->>>>>>> ef4fb990
     }
 
     // Gets the mouse position in room coordinates
